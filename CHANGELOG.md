--- conflicted
+++ resolved
@@ -15,11 +15,10 @@
 
 ### Changed
 
-<<<<<<< HEAD
+
 - Increased the maximum gRPC message size to 16MB.
-=======
 - Gateways which have been deleted are now automatically disconnected by the Gateway Server.
->>>>>>> 81df889c
+
 
 ### Deprecated
 

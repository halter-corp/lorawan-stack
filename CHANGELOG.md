--- conflicted
+++ resolved
@@ -13,11 +13,8 @@
 
 ### Changed
 
-<<<<<<< HEAD
 - The Identity Server now returns a validation error when trying to update the EUIs of an end device.
-=======
 - Network Server no longer accepts RX metadata from Packet Broker if the originating forwarder network equals the current Network Server (by NetID and cluster ID, based on`ns.net-id` and `ns.cluster-id` configuration). This avoids duplicate RX metadata as well as redundant downlink scheduling attempts through Packet Broker after the cluster's Gateway Server already failed to schedule.
->>>>>>> c52819b8
 
 ### Deprecated
 

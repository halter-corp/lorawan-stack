# Changelog

All notable changes to this project are documented in this file.

The format is based on [Keep a Changelog](https://keepachangelog.com/en/1.0.0/),
and this project adheres to [Semantic Versioning](https://semver.org/spec/v2.0.0.html).

## [Unreleased]

### Added
- Console logout is now propagated to the OAuth provider.
  - This requires a database migration (`ttn-lw-stack is-db migrate`) because of the added columns.
  - To set the `logout-redirect-uris` for existing clients, the CLI client can be used, e.g.: `ttn-lw-cli clients update console --logout-redirect-uris "https://localhost:1885/console" --redirect-uris "http://localhost:1885/console"`.

- JavaScript style guide to our `DEVELOPMENT.md` documentation.

- Support for repeated `RekeyInd`. (happens when e.g. `RekeyConf` is lost)
- Validate the `DevAddr` when switching session as a result of receiving `RekeyInd`.

### Changed

- Conformed JavaScript to new code style guide.

### Deprecated

### Removed

### Fixed

### Security

## [3.7.2] (2020-04-22)

### Added

- CLI can now dump JSON encoded `grpc_payload` field for unary requests (see `--dump-requests` flag).
- Template ID column in the webhook table in the Console.
- Select all field mask paths in CLI get, list and search commands (see `--all` option).
- Create webhooks via webhook templates in the Console.
- `ns.up.data.receive` and `ns.up.join.receive` events, which are triggered when respective uplink is received and matched to a device by Network Server.
- `ns.up.data.forward` and `ns.up.join.accept.forward` events, which are triggered when respective message is forwarded from Network Server to Application Server.
- `ns.up.join.cluster.attempt` and `ns.up.join.interop.attempt` events, which are triggered when the join-request is sent to respective Join Server by the Network Server.
- `ns.up.join.cluster.success` and `ns.up.join.interop.success` events, which are triggered when Network Server's join-request is accepted by respective Join Server.
- `ns.up.join.cluster.fail` and `ns.up.join.interop.fail` events, which are triggered when Network Server's join-request to respective Join Server fails.
- `ns.up.data.process` and `ns.up.join.accept.process` events, which are triggered when respective message is successfully processed by Network Server.
- `ns.down.data.schedule.attempt` and `ns.down.join.schedule.attempt` events, which are triggered when Network Server attempts to schedule a respective downlink on Gateway Server.
- `ns.down.data.schedule.success` and `ns.down.join.schedule.success` events, which are triggered when Network Server successfully schedules a respective downlink on Gateway Server.
- `ns.down.data.schedule.fail` and `ns.down.join.schedule.fail` events, which are triggered when Network Server fails to schedule a respective downlink on Gateway Server.
- Specify gRPC port and OAuth server address when generating a CLI config file with `ttn-lw-cli use` (see `--grpc-port` and `--oauth-server-address` options).
<<<<<<< HEAD
- Console logout is now propagated to the OAuth provider.
  - This requires a database migration (`ttn-lw-stack is-db migrate`) because of the added columns.
  - To set the `logout-redirect-uris` for existing clients, the CLI client can be used, e.g.: `ttn-lw-cli clients update console --logout-redirect-uris "https://localhost:1885/console" --redirect-uris "http://localhost:1885/console"`.
- Packet Broker Agent to act as Forwarder and Home Network. See `pba` configuration section.
=======
>>>>>>> 72371ab3

### Changed

- Styling improvements to webhook and pubsub table in Console.
- Gateway location is updated even if no antenna locations had been previously set.
- Renamed `ns.application.begin_link` event to `ns.application.link.begin`.
- Renamed `ns.application.end_link` event to `ns.application.link.end`.
- `ns.up.data.drop` and `ns.up.join.drop` events are now triggered when respective uplink duplicate is dropped by Network Server.
- Network Server now drops FPort 0 data uplinks with non-empty FOpts.
- Frontend asset hashes are loaded dynamically from a manifest file instead of being built into the stack binary.
- Removed `Cache-Control` header for static files.
- Sort events by `time` in the Console.

### Removed

- `ns.up.merge_metadata` event.
- `ns.up.receive_duplicate` event.
- `ns.up.receive` event.

### Fixed

- End device claim display bug when claim dates not set.
- DeviceModeInd handling for LoRaWAN 1.1 devices.
- Do not perform unnecessary gateway location updates.
- Error display on failed end device import in the Console.
- Update password view not being accessible
- FOpts encryption and decryption for LoRaWAN 1.1 devices.
- Application Server returns an error when trying to delete a device that does not exist.
- Network Server returns an error when trying to delete a device that does not exist.
- Retrieve LNS Trust without LNS Credentials attribute.
- Too strict webhook base URL validation in the Console.
- Webhook and PubSub total count in the Console.
- DevEUI is set when creating ABP devices via CLI.
- CLI now shows all supported enum values for LoraWAN fields.
- Application Server does not crash when retrieving a webhook template that does not exist if no template repository has been configured.
- Application Server does not crash when listing webhook templates if no template repository has been configured.
- Error display on failed end device fetching in the Console.
- Various inconsistencies with Regional Parameters specifications.

## [3.7.0] (2020-04-02)

### Added

- Update gateway antenna location from incoming status message (see `update_location_from_status` gateway field and `--gs.update-gateway-location-debounce-time` option).
  - This requires a database migration (`ttn-lw-stack is-db migrate`) because of the added columns.
- Access Tokens are now linked to User Sessions.
  - This requires a database migration (`ttn-lw-stack is-db migrate`) because of the added columns.
- Edit application attributes in Application General Settings in the Console
- New `use` CLI command to automatically generate CLI configuration files.
- View/edit `update_location_from_status` gateway property using the Console.

### Changed

- Default DevStatus periodicity is increased, which means that, by default, DevStatusReq will be scheduled less often.
- Default class B and C timeouts are increased, which means that, by default, if the Network Server expects an uplink from the device after a downlink, it will wait longer before rescheduling the downlink.
- In case downlink frame carries MAC requests, Network Server will not force the downlink to be sent confirmed in class B and C.

### Fixed

- Fix organization collaborator view not being accessible in the Console.
- Error display on Data pages in the Console.
- Fix too restrictive MQTT client validation in PubSub form in the Console.
- Fix faulty display of device event stream data for end devices with the same ID in different applications.
- Trailing slashes handling in webhook paths.
- End device location display bug when deleting the location entry in the Console.
- GS could panic when gateway connection stats were updated while updating the registry.
- Local CLI and stack config files now properly override global config.
- Error display on failed end device deletion in the Console.

## [3.6.3] (2020-03-30)

### Fixed

-  Limited throughput in upstream handlers in Gateway Server when one gateway's upstream handler is busy.

## [3.6.2] (2020-03-19)

### Fixed

- Entity events subscription release in the Console (Firefox).
- RekeyInd handling for LoRaWAN 1.1 devices.
- Network server deduplication Redis configuration.
- Change the date format in the Console to be unambiguous (`17 Mar, 2020`).
- Handling of uplink frame counters exceeding 65535.
- Gateway events subscription release in the Console.
- Panic when receiving a UDP `PUSH_DATA` frame from a gateway without payload.

### Security

- Admin users that are suspended can no longer create, view or delete other users.

## [3.6.1] (2020-03-13)

### Added

- New `list` and `request-validation` subcommands for the CLI's `contact-info` commands.
- Device Claim Authentication Code page in the Console.
- Gateway Server rate limiting support for the UDP frontend, see (`--gs.udp.rate-limiting` options).
- Uplink deduplication via Redis in Network Server.

### Changed

- Network and Application Servers now maintain application downlink queue per-session.
- Gateway Server skips setting up an upstream if the DevAddr prefixes to forward are empty.
- Gateway connection stats are now cached in Redis (see `--cache.service` and `--gs.update-connections-stats-debounce-time` options).

### Fixed

- Telemetry and events for gateway statuses.
- Handling of downlink frame counters exceeding 65535.
- Creating 1.0.4 ABP end devices via the Console.
- ADR uplink handling.
- Uplink retransmission handling.
- Synchronizing Basic Station concentrator time after reconnect or initial connect after long inactivity.

### Security

- Changing username and password to be not required in pubsub integration.

## [3.6.0] (2020-02-27)

### Added

- Class B support.
- WebSocket Ping-Pong support for Basic Station frontend in the Gateway Server.
- LoRaWAN 1.0.4 support.

### Changed

- Do not use `personal-files` plugin for Snap package.
- Network Server will never attempt RX1 for devices with `Rx1Delay` of 1 second.
- Improved efficiency of ADR MAC commands.
- Gateway Configuration Server will use the default WebSocket TLS port if none is set.

### Fixed

- End device events subscription release in the Console.
- Blocking UDP packet handling while the gateway was still connecting. Traffic is now dropped while the connection is in progress, so that traffic from already connected gateways keep flowing.
- Join-request transmission parameters.
- ADR in 72-channel regions.
- Payload length limits used by Network Server being too low.
- CLI ignores default config files that cannot be read.
- Device creation rollback potentially deleting existing device with same ID.
- Returned values not representing the effective state of the devices in Network Server when deprecated field paths are used.
- Downlink queue operations in Network Server for LoRaWAN 1.1 devices.

## [3.5.3] (2020-02-14)

### Added

- Display of error payloads in console event log.
- Zero coordinate handling in location form in the Console.

### Fixed

- Updating `supports_class_c` field in the Device General Settings Page in the Console.
- Updating MQTT pubsub configuration in the Console
- Handling multiple consequent updates of MQTT pubsub/webhook integrations in the Console.
- Displaying total device count in application overview section when using device search in the Console
- FQDN used for Backend Interfaces interoperability requests.
- Exposing device sensitive fields to unrelated stack components in the Console.
- CLI trying to read input while none available.
- Reconnections of gateways whose previous connection was not cleaned up properly. New connections from the same gateway now actively disconnects existing connections.
- `ttn-lw-stack` and `ttn-lw-cli` file permission errors when installed using snap.
  - You may need to run `sudo snap connect ttn-lw-stack:personal-files`
- Changing username and password to be not required in pubsub integration

### Security

## [3.5.2] (2020-02-06)

### Fixed

- Channel mask encoding in LinkADR MAC command.
- Frequency plan validation in Network Server on device update.
- Authentication of Basic Station gateways.

## [3.5.1] (2020-01-29)

### Added

- Responsive side navigation (inside entity views) to the Console.
- Overall responsiveness of the Console.
- Support for configuring Redis connection pool sizes with `redis.pool-size` options.

### Fixed

- Crashes on Gateway Server start when traffic flow started while The Things Stack was still starting.
- Not detecting session change in Application Server when interop Join Server did not provide a `SessionKeyID`.

## [3.5.0] (2020-01-24)

### Added

- Support for releasing gateway EUI after deletion.
- Support in the Application Server for the `X-Downlink-Apikey`, `X-Downlink-Push` and `X-Downlink-Replace` webhook headers. They allow webhook integrations to determine which endpoints to use for downlink queue operations.
- `as.webhooks.downlinks.public-address` and `as.webhooks.downlinks.public-tls-address` configuration options to the Application Server.
- Support for adjusting the time that the Gateway Server schedules class C messages in advance per gateway.
  - This requires a database migration (`ttn-lw-stack is-db migrate`) because of the added columns.
- `end-devices use-external-join-server` CLI subcommand, which disassociates and deletes the device from Join Server.
- `mac_settings.beacon_frequency` end device field, which defines the default frequency of class B beacon in Hz.
- `mac_settings.desired_beacon_frequency` end device field, which defines the desired frequency of class B beacon in Hz that will be configured via MAC commands.
- `mac_settings.desired_ping_slot_data_rate_index` end device field, which defines the desired data rate index of the class B ping slot that will be configured via MAC commands.
- `mac_settings.desired_ping_slot_frequency` end device field, which defines the desired frequency of the class B ping slot that will be configured via MAC commands.
- Mobile navigation menu to the Console.
- View and edit all Gateway settings from the Console.
- `skip_payload_crypto` end device field, which makes the Application Server skip decryption of uplink payloads and encryption of downlink payloads.
- `app_s_key` and `last_a_f_cnt_down` uplink message fields, which are set if the `skip_payload_crypto` end device field is true.
- Support multiple frequency plans for a Gateway.
- Entity search by ID in the Console.

### Changed

- `resets_join_nonces` now applies to pre-1.1 devices as well as 1.1+ devices.
- Empty (`0x0000000000000000`) JoinEUIs are now allowed.

### Fixed

- Respect stack components on different hosts when connected to event sources in the Console.
- Pagination of search results.
- Handling OTAA devices registered on an external Join Server in the Console.
- RxMetadata Location field from Gateway Server.
- Channel mask encoding in LinkADR MAC command.
- Device location and payload formatter form submits in the Console.
- Events processing in the JS SDK.
- Application Server frontends getting stuck after their associated link is closed.

## [3.4.2] (2020-01-08)

### Added

- Forwarding of backend warnings to the Console.
- Auth Info service to the JavaScript SDK.
- Subscribable events to the JavaScript SDK.
- Include `gateway_ID` field in Semtech UDP configuration response from Gateway Configuration Server.
- Sorting feature to entity tables in the Console.

### Changed

- Increase time that class C messages are scheduled in advance from 300 to 500 ms to support higher latency gateway backhauls.

### Fixed

- Fix selection of pseudo wildcard rights being possible (leading to crash) in the Console even when such right cannot be granted.
- Fix loading spinner being stuck infinitely in gateway / application / organization overview when some rights aren't granted to the collaborator.
- Fix deadlock of application add form in the Console when the submit results in an error.
- Fix ttn-lw-cli sometimes refusing to update Gateway EUI.

## [3.4.1] (2019-12-30)

### Added

- Support for ordering in `List` RPCs.
- Detect existing Basic Station time epoch when the gateway was already running long before it (re)connected to the Gateway Server.

### Changed

- Reduce the downlink path expiry window to 15 seconds, i.e. typically missing three `PULL_DATA` frames.
- Reduce the connection expiry window to 1 minute.
- Reduce default UDP address block time from 5 minutes to 1 minute. This allows for faster reconnecting if the gateway changes IP address. The downlink path and connection now expire before the UDP source address is released.

### Fixed

- Fix class A downlink scheduling when an uplink message has been received between the triggering uplink message.

## [3.4.0] (2019-12-24)

### Added

- Downlink queue operation topics in the PubSub integrations can now be configured using the Console.
- `List` RPC in the user registry and related messages.
- User management for admins in the Console.
- `users list` command in the CLI.
- Support for getting Kerlink CPF configurations from Gateway Configuration Server.
- Support for Microchip ATECC608A-TNGLORA-C manifest files in device template conversion.

### Fixed

- Fix the PubSub integration edit page in the Console.
- Fix updating and setting of webhook headers in the Console.
- Fix DevNonce checks for LoRaWAN 1.0.3.

## [3.3.2] (2019-12-04)

### Added

- Support for selecting gateways when queueing downlinks via CLI (see `class-b-c.gateways` option).
- Options `is.oauth.ui.branding-base-url` and `console.ui.branding-base-url` that can be used to customize the branding (logos) of the web UI.
- Email templates can now also be loaded from blob buckets.
- Support for pagination in search APIs.
- Search is now also available to non-admin users.
- Support for searching end devices within an application.
- Notification during login informing users of unapproved user accounts.
- Support maximum EIRP value from frequency plans sub-bands.
- Support duty-cycle value from frequency plans sub-bands.

### Changed

- Allow enqueuing class B/C downlinks regardless of active device class.

### Fixed

- Fix crashing of organization collaborator edit page.
- Avoid validating existing queue on application downlink pushes.
- Correct `AU_915_928` maximum EIRP value to 30 dBm in 915.0 – 928.0 MHz (was 16.15 dBm).
- Correct `US_902_928` maximum EIRP value to 23.15 dBm in 902.3 – 914.9 MHz (was 32.15 dBm) and 28.15 dBm in 923.3 – 927.5 MHz (was 32.15 dBm). This aligns with US915 Hybrid Mode.
- Correct `AS_923` maximum EIRP value to 16 dBm in 923.0 – 923.5 MHz (was 16.15 dBm).

### Security

- Keep session keys separate by `JoinEUI` to avoid conditions where session keys are retrieved only by `DevEUI` and the session key identifier. This breaks retrieving session keys of devices that have been activated on a deployment running a previous version. Since the Application Server instances are currently in-cluster, there is no need for an Application Server to retrieve the `AppSKey` from the Join Server, making this breaking change ineffective.

## [3.3.1] - 2019-11-26

### Added

- Add support for Redis Sentinel (see `redis.failover.enable`, `redis.failover.master-name`, `redis.failover.addresses` options).

### Fixed

- Fix `AppKey` decryption in Join Server.

### Security

## [3.3.0] - 2019-11-25

### Added

- Add support for encrypting device keys at rest (see `as.device-kek-label`, `js.device-kek-label` and `ns.device-kek-label` options).
- The Network Server now provides the timestamp at which it received join-accept or data uplink messages.
- Add more details to logs that contain errors.
- Support for end device pictures in the Identity Server.
  - This requires a database migration (`ttn-lw-stack is-db migrate`) because of the added columns.
- Support for end device pictures in the CLI.

### Fixed

- Fix an issue causing unexpected behavior surrounding login, logout and token management in the Console.
- Fix an issue causing the application link page of the Console to load infinitely.

## [3.2.6] - 2019-11-18

### Fixed

- Fix active application link count being limited to 10 per CPU.
- The Application Server now fills the timestamp at which it has received uplinks from the Network Server.

## [3.2.5] - 2019-11-15

### Added

- Support for creating applications and gateway with an organization as the initial owner in the Console.
- Hide views and features in the Console that the user and stack configuration does not meet the necessary requirements for.
- Full range of Join EUI prefixes in the Console.
- Support specifying the source of interoperability server client CA configuration (see `interop.sender-client-ca.source` and related fields).

### Changed

- Reading and writing of session keys in Application and Network server registries now require device key read and write rights respectively.
- Implement redesign of entity overview title sections to improve visual consistency.

### Deprecated

- `--interop.sender-client-cas` in favor of `--interop.sender-client-ca` sub-fields in the stack.

### Fixed

- Fix gateway API key forms being broken in the Console.
- Fix MAC command handling in retransmissions.
- Fix multicast device creation issues.
- Fix device key unwrapping.
- Fix setting gateway locations in the Console.

### Security

## [3.2.4] - 2019-11-04

### Added

- Support LoRa Alliance TR005 Draft 3 QR code format.
- Connection indicators in Console's gateway list.
- TLS support for application link in the Console.
- Embedded documentation served at `/assets/doc`.

### Fixed

- Fix device creation rollback potentially deleting existing device with same ID.
- Fix missing transport credentials when using external NS linking.

### Security

## [3.2.3] - 2019-10-24

### Added

- Emails when the state of a user or OAuth client changes.
- Option to generate claim authentication codes for devices automatically.
- User invitations can now be sent and redeemed.
- Support for creating organization API keys in the Console.
- Support for deleting organization API keys in the Console.
- Support for editing organization API keys in the Console.
- Support for listing organization API keys in the Console.
- Support for managing organization API keys and rights in the JS SDK.
- Support for removing organization collaborators in the Console.
- Support for editing organization collaborators in the Console.
- Support for listing organization collaborators in the Console.
- Support for managing organization collaborators and rights in the JS SDK.
- MQTT integrations page in the Console.

### Changed

- Rename "bulk device creation" to "import devices".
- Move device import button to the end device tables (and adapt routing accordingly).
- Improve downlink performance.

### Fixed

- Fix issues with device bulk creation in Join Server.
- Fix device import not setting component hosts automatically.
- Fix NewChannelReq scheduling condition.
- Fix publishing events for generated MAC commands.
- Fix saving changes to device general settings in the Console.

## [3.2.2] - 2019-10-14

### Added

- Initial API and CLI support for LoRaWAN application packages and application package associations.
- New documentation design.
- Support for ACME v2.

### Deprecated

- Deprecate the `tls.acme.enable` setting. To use ACME, set `tls.source` to `acme`.

### Fixed

- Fix giving priority to ACME settings to remain backward compatible with configuration for `v3.2.0` and older.

## [3.2.1] - 2019-10-11

### Added

- `support-link` URI config to the Console to show a "Get Support" button.
- Option to explicitly enable TLS for linking of an Application Server on an external Network Server.
- Service to list QR code formats and generate QR codes in PNG format.
- Status message forwarding functions to upstream host/s.
- Support for authorizing device claiming on application level through CLI. See `ttn-lw-cli application claim authorize --help` for more information.
- Support for claiming end devices through CLI. See `ttn-lw-cli end-device claim --help` for more information.
- Support for converting Microchip ATECC608A-TNGLORA manifest files to device templates.
- Support for Crypto Servers that do not expose device root keys.
- Support for generating QR codes for claiming. See `ttn-lw-cli end-device generate-qr --help` for more information.
- Support for storage of frequency plans, device repository and interoperability configurations in AWS S3 buckets or GCP blobs.

### Changed

- Enable the V2 MQTT gateway listener by default on ports 1881/8881.
- Improve handling of API-Key and Collaborator rights in the console.

### Fixed

- Fix bug with logout sometimes not working in the console.
- Fix not respecting `RootCA` and `InsecureSkipVerify` TLS settings when ACME was configured for requesting TLS certificates.
- Fix reading configuration from current, home and XDG directories.

## [3.2.0] - 2019-09-30

### Added

- A map to the overview pages of end devices and gateways.
- API to retrieve MQTT configurations for applications and gateways.
- Application Server PubSub integrations events.
- `mac_settings.desired_max_duty_cycle`, `mac_settings.desired_adr_ack_delay_exponent` and `mac_settings.desired_adr_ack_limit_exponent` device flags.
- PubSub integrations to the console.
- PubSub service to JavaScript SDK.
- Support for updating `mac_state.desired_parameters`.
- `--tls.insecure-skip-verify` to skip certificate chain verification (insecure; for development only).

### Changed

- Change the way API key rights are handled in the `UpdateAPIKey` rpc for Applications, Gateways, Users and Organizations. Users can revoke or add rights to api keys as long as they have these rights.
- Change the way collaborator rights are handled in the `SetCollaborator` rpc for Applications, Gateways, Clients and Organizations. Collaborators can revoke or add rights to other collaborators as long as they have these rights.
- Extend device form in the Console to allow creating OTAA devices without root keys.
- Improve confirmed downlink operation.
- Improve gateway connection status indicators in Console.
- Upgrade Gateway Configuration Server to a first-class cluster role.

### Fixed

- Fix downlink length computation in the Network Server.
- Fix implementation of CUPS update-info endpoint.
- Fix missing CLI in `deb`, `rpm` and Snapcraft packages.

## [3.1.2] - 2019-09-05

### Added

- `http.redirect-to-host` config to redirect all HTTP(S) requests to the same host.
- `http.redirect-to-tls` config to redirect HTTP requests to HTTPS.
- Organization Create page in the Console.
- Organization Data page to the console.
- Organization General Settings page to the console.
- Organization List page.
- Organization Overview page to the console.
- Organizations service to the JS SDK.
- `create` method in the Organization service in the JS SDK.
- `deleteById` method to the Organization service in the JS SDK.
- `getAll` method to the Organizations service.
- `getAll` method to the Organization service in the JS SDK.
- `getById` method to the Organization service in the JS SDK.
- `openStream` method to the Organization service in the JS SDK.
- `updateById` method to the Organization service in the JS SDK.

### Changed

- Improve compatibility with various Class C devices.

### Fixed

- Fix root-relative OAuth flows for the console.

## [3.1.1] - 2019-08-30

### Added

- `--tls.acme.default-host` flag to set a default (fallback) host for connecting clients that do not use TLS-SNI.
- AS-ID to validate the Application Server with through the Common Name of the X.509 Distinguished Name of the TLS client certificate. If unspecified, the Join Server uses the host name from the address.
- Defaults to `ttn-lw-cli clients create` and `ttn-lw-cli users create`.
- KEK labels for Network Server and Application Server to use to wrap session keys by the Join Server. If unspecified, the Join Server uses a KEK label from the address, if present in the key vault.
- MQTT PubSub support in the Application Server. See `ttn-lw-cli app pubsub set --help` for more details.
- Support for external email templates in the Identity Server.
- Support for Join-Server interoperability via Backend Interfaces specification protocol.
- The `generateDevAddress` method in the `Ns` service.
- The `Js` service to the JS SDK.
- The `listJoinEUIPrefixes` method in the `Js` service.
- The `Ns` service to the JS SDK.
- The new The Things Stack branding.
- Web interface for changing password.
- Web interface for requesting temporary password.

### Changed

- Allow admins to create temporary passwords for users.
- CLI-only brew tap formula is now available as `TheThingsNetwork/lorawan-stack/ttn-lw-cli`.
- Improve error handling in OAuth flow.
- Improve getting started guide for a deployment of The Things Stack.
- Optimize the way the Identity Server determines memberships and rights.

### Deprecated

- `--nats-server-url` in favor of `--nats.server-url` in the PubSub CLI support.

### Removed

- `ids.dev_addr` from allowed field masks for `/ttn.lorawan.v3.NsEndDeviceRegistry/Set`.
- Auth from CLI's `forgot-password` command and made it optional on `update-password` command.
- Breadcrumbs from Overview, Application and Gateway top-level views.

### Fixed

- Fix `grants` and `rights` flags of `ttn-lw-cli clients create`.
- Fix a bug that resulted in events streams crashing in the console.
- Fix a bug where uplinks from some Basic Station gateways resulted in the connection to break.
- Fix a security issue where non-admin users could edit admin-only fields of OAuth clients.
- Fix an issue resulting in errors being unnecessarily logged in the console.
- Fix an issue with the `config` command rendering some flags and environment variables incorrectly.
- Fix API endpoints that allowed HTTP methods that are not part of our API specification.
- Fix console handling of configured mount paths other than `/console`.
- Fix handling of `ns.dev-addr-prefixes`.
- Fix incorrect error message in `ttn-lw-cli users oauth` commands.
- Fix propagation of warning headers in API responses.
- Fix relative time display in the Console.
- Fix relative time display in the Console for IE11, Edge and Safari.
- Fix unable to change LoRaWAN MAC and PHY version.
- Resolve flickering display issue in the overview pages of entities in the console.

## [3.1.0] - 2019-07-26

### Added

- `--headers` flag to `ttn-lw-cli applications webhooks set` allowing users to set HTTP headers to add to webhook requests.
- `getByOrganizationId` and `getByUserId` methods to the JS SDK.
- A new documentation system.
- A newline between list items returned from the CLI when using a custom `--output-format` template.
- An `--api-key` flag to `ttn-lw-cli login` that allows users to configure the CLI with a more restricted (Application, Gateway, ...) API key instead of the usual "all rights" OAuth access token.
- API for getting the rights of a single collaborator on (member of) an entity.
- Application Payload Formatters Page in the console.
- Class C and Multicast guide.
- CLI support for enabling/disabling JS, GS, NS and AS through configuration.
- Components overview in documentation.
- Device Templates to create, convert and map templates and assign EUIs to create large amounts of devices.
- Downlink Queue Operations guide.
- End device level payload formatters to console.
- Event streaming views for end devices.
- Events to device registries in the Network Server, Application Server and Join Server.
- Functionality to delete end devices in the console.
- Gateway General Settings Page to the console.
- Getting Started guide for command-line utility (CLI).
- Initial overview page to console.
- Native support to the Basic Station LNS protocol in the Gateway Server.
- NS-JS and AS-JS Backend Interfaces 1.0 and 1.1 draft 3 support.
- Option to revoke user sessions and access tokens on password change.
- Support for NS-JS and AS-JS Backend Interfaces.
- Support for URL templates inside the Webhook paths ! The currently supported fields are `appID`, `appEUI`, `joinEUI`, `devID`, `devEUI` and `devAddr`. They can be used using RFC 6570.
- The `go-cloud` integration to the Application Server. See `ttn-lw-cli applications pubsubs --help` for more details.
- The `go-cloud` integration to the Application Server. This integration enables downlink and uplink messaging using the cloud pub-sub by setting up the `--as.pubsub.publish-urls` and `--as.pubsub.subscribe-urls` parameters. You can specify multiple publish endpoints or subscribe endpoints by repeating the parameter (i.e. `--as.pubsub.publish-urls url1 --as.pubsub.publish-urls url2 --as.pubsub.subscribe-urls url3`).
- The Gateway Data Page to the console.
- View to update the antenna location information of gateways.
- View to update the location information of end devices.
- Views to handle integrations (webhooks) to the console.
- Working with Events guide.

### Changed

- Change database index names for invitation and OAuth models. Existing databases are migrated automatically.
- Change HTTP API for managing webhooks to avoid conflicts with downlink webhook paths.
- Change interpretation of frequency plan's maximum EIRP from a ceiling to a overriding value of any band (PHY) settings.
- Change the prefix of Prometheus metrics from `ttn_` to `ttn_lw_`.
- Rename the label `server_address` of Prometheus metrics `grpc_client_conns_{opened,closed}_total` to `remote_address`
- Resolve an issue where the stack complained about sending credentials on insecure connections.
- The Events endpoint no longer requires the `_ALL` right on requested entities. All events now have explicit visibility rules.

### Deprecated

- `JsEndDeviceRegistry.Provision()` rpc. Please use `EndDeviceTemplateConverter.Convert()` instead.

### Removed

- Remove the address label from Prometheus metric `grpc_server_conns_{opened,closed}_total`.

### Fixed

- Fix Basic Station CUPS LNS credentials blob.
- Fix a leak of entity information in List RPCs.
- Fix an issue that resulted in some event errors not being shown in the console.
- Fix an issue where incorrect error codes were returned from the console's OAuth flow.
- Fix clearing component addresses on updating end devices through CLI.
- Fix CLI panic for invalid attributes.
- Fix crash when running some `ttn-lw-cli organizations` commands without `--user-id` flag.
- Fix dwell-time issues in AS923 and AU915 bands.
- Fix occasional issues with downlink payload length.
- Fix the `x-total-count` header value for API Keys and collaborators.
- Fix the error that is returned when deleting a collaborator fails.

### Security

- Update node packages to fix known vulnerabilities.

## [3.0.4] - 2019-07-10

### Fixed

- Fix rights caching across multiple request contexts.

## [3.0.3] - 2019-05-10

### Added

- Support for getting automatic Let's Encrypt certificates. Add the new config flags `--tls.acme.enable`, `--tls.acme.dir=/path/to/storage`, `--tls.acme.hosts=example.com`, `--tls.acme.email=you@example.com` flags (or their env/config equivalent) to make it work. The `/path/to/storage` dir needs to be `chown`ed to `886:886`. See also `docker-compose.yml`.
- `GetApplicationAPIKey`, `GetGatewayAPIKey`, `GetOrganizationAPIKey`, `GetUserAPIKey` RPCs and related messages.
- "General Settings" view for end devices.
- `--credentials-id` flag to CLI that allows users to be logged in with mulitple credentials and switch between them.
- A check to the Identity Server that prevents users from deleting applications that still contain end devices.
- Application Collaborators management to the console.
- Checking maximum round-trip time for late-detection in downlink scheduling.
- Configuration service to JS SDK.
- Device list page to applications in console.
- Events to the application management pages.
- Round-trip times to Gateway Server connection statistics.
- Support for the value `cloud` for the `--events.backend` flag. When this flag is set, the `--events.cloud.publish-url` and `--events.cloud.subscribe-url` are used to set up a cloud pub-sub for events.
- Support for uplink retransmissions.
- Using median round-trip time value for absolute time scheduling if the gateway does not have GPS time.

### Changed

- Change encoding of keys to hex in device key generation (JS SDK).
- Change interpretation of absolute time in downlink messages from time of transmission to time of arrival.
- Improve ADR algorithm performance.
- Improve ADR performance.
- Make late scheduling default for gateways connected over UDP to avoid overwriting queued downlink.
- Make sure that non-user definable fields of downlink messages get discarded across all Application Server frontends.
- Prevent rpc calls to JS when the device has `supports_join` set to `false` (JS SDK).
- Update the development tooling. If you are a developer, make sure to check the changes in CONTRIBUTING.md and DEVELOPMENT.md.

### Fixed

- Fix `AppAs` not registered for HTTP interfacing while it is documented in the API.
- Fix absolute time scheduling with UDP connected gateways
- Fix authentication of MQTT and gRPC connected gateways
- Fix connecting MQTT V2 gateways
- Fix faulty composition of default values with provided values during device creation (JS SDK)
- Fix preserving user defined priority for application downlink
- Fix UDP downlink format for older forwarders
- Fix usage of `URL` class in browsers (JS SDK)

## [3.0.2] - 2019-04-12

### Changed

- Upgrade Go to 1.12

### Fixed

- Fix streaming events over HTTP with Gzip enabled.
- Fix resetting downlink channels for US, AU and CN end devices.
- Fix rendering of enums in JSON.
- Fix the permissions of our Snap package.

## [3.0.1] - 2019-04-10

### Added

- `dev_addr` to device fetched from the Network Server.
- `received_at` to `ApplicationUp` messages.
- `ttn-lw-cli users oauth` commands.
- Event payload to `as.up.forward`, `as.up.drop`, `as.down.receive`, `as.down.forward` and `as.down.drop` events.
- Event payload to `gs.status.receive`, `gs.up.receive` and `gs.down.send` events.
- OAuth management in the Identity Server.

### Changed

- Document places in the CLI where users can use arguments instead of flags.
- In JSON, LoRaWAN AES keys are now formatted as Hex instead of Base64.
- Make device's `dev_addr` update when the session's `dev_addr` is updated.

### Removed

- Remove end device identifiers from `DownlinkMessage` sent from the Network Server to the Gateway Server.

### Fixed

- Fix `dev_addr` not being present in upstream messages.

<!--
NOTE: These links should respect backports. See https://github.com/TheThingsNetwork/lorawan-stack/pull/1444/files#r333379706.
-->

[unreleased]: https://github.com/TheThingsNetwork/lorawan-stack/compare/v3.7.2...HEAD
[3.7.2]: https://github.com/TheThingsNetwork/lorawan-stack/compare/v3.7.0...v3.7.2
[3.7.0]: https://github.com/TheThingsNetwork/lorawan-stack/compare/v3.6.0...v3.7.0
[3.6.3]: https://github.com/TheThingsNetwork/lorawan-stack/compare/v3.6.2...v3.6.3
[3.6.2]: https://github.com/TheThingsNetwork/lorawan-stack/compare/v3.6.1...v3.6.2
[3.6.1]: https://github.com/TheThingsNetwork/lorawan-stack/compare/v3.6.0...v3.6.1
[3.6.0]: https://github.com/TheThingsNetwork/lorawan-stack/compare/v3.5.3...v3.6.0
[3.5.3]: https://github.com/TheThingsNetwork/lorawan-stack/compare/v3.5.2...v3.5.3
[3.5.2]: https://github.com/TheThingsNetwork/lorawan-stack/compare/v3.5.1...v3.5.2
[3.5.1]: https://github.com/TheThingsNetwork/lorawan-stack/compare/v3.5.0...v3.5.1
[3.5.0]: https://github.com/TheThingsNetwork/lorawan-stack/compare/v3.4.2...v3.5.0
[3.4.2]: https://github.com/TheThingsNetwork/lorawan-stack/compare/v3.4.1...v3.4.2
[3.4.1]: https://github.com/TheThingsNetwork/lorawan-stack/compare/v3.4.0...v3.4.1
[3.4.0]: https://github.com/TheThingsNetwork/lorawan-stack/compare/v3.3.2...v3.4.0
[3.3.2]: https://github.com/TheThingsNetwork/lorawan-stack/compare/v3.3.1...v3.3.2
[3.3.1]: https://github.com/TheThingsNetwork/lorawan-stack/compare/v3.3.0...v3.3.1
[3.3.0]: https://github.com/TheThingsNetwork/lorawan-stack/compare/v3.2.6...v3.3.0
[3.2.6]: https://github.com/TheThingsNetwork/lorawan-stack/compare/v3.2.5...v3.2.6
[3.2.5]: https://github.com/TheThingsNetwork/lorawan-stack/compare/v3.2.4...v3.2.5
[3.2.4]: https://github.com/TheThingsNetwork/lorawan-stack/compare/v3.2.3...v3.2.4
[3.2.3]: https://github.com/TheThingsNetwork/lorawan-stack/compare/v3.2.2...v3.2.3
[3.2.2]: https://github.com/TheThingsNetwork/lorawan-stack/compare/v3.2.1...v3.2.2
[3.2.1]: https://github.com/TheThingsNetwork/lorawan-stack/compare/v3.2.0...v3.2.1
[3.2.0]: https://github.com/TheThingsNetwork/lorawan-stack/compare/v3.1.2...v3.2.0
[3.1.2]: https://github.com/TheThingsNetwork/lorawan-stack/compare/v3.1.1...v3.1.2
[3.1.1]: https://github.com/TheThingsNetwork/lorawan-stack/compare/v3.1.0...v3.1.1
[3.1.0]: https://github.com/TheThingsNetwork/lorawan-stack/compare/v3.0.4...v3.1.0
[3.0.4]: https://github.com/TheThingsNetwork/lorawan-stack/compare/v3.0.3...v3.0.4
[3.0.3]: https://github.com/TheThingsNetwork/lorawan-stack/compare/v3.0.2...v3.0.3
[3.0.2]: https://github.com/TheThingsNetwork/lorawan-stack/compare/v3.0.1...v3.0.2
[3.0.1]: https://github.com/TheThingsNetwork/lorawan-stack/compare/v3.0.0...v3.0.1<|MERGE_RESOLUTION|>--- conflicted
+++ resolved
@@ -8,12 +8,12 @@
 ## [Unreleased]
 
 ### Added
+
 - Console logout is now propagated to the OAuth provider.
   - This requires a database migration (`ttn-lw-stack is-db migrate`) because of the added columns.
   - To set the `logout-redirect-uris` for existing clients, the CLI client can be used, e.g.: `ttn-lw-cli clients update console --logout-redirect-uris "https://localhost:1885/console" --redirect-uris "http://localhost:1885/console"`.
-
+- Packet Broker Agent to act as Forwarder and Home Network. See `pba` configuration section.
 - JavaScript style guide to our `DEVELOPMENT.md` documentation.
-
 - Support for repeated `RekeyInd`. (happens when e.g. `RekeyConf` is lost)
 - Validate the `DevAddr` when switching session as a result of receiving `RekeyInd`.
 
@@ -29,7 +29,7 @@
 
 ### Security
 
-## [3.7.2] (2020-04-22)
+## [3.7.2](2020-04-22)
 
 ### Added
 
@@ -47,13 +47,6 @@
 - `ns.down.data.schedule.success` and `ns.down.join.schedule.success` events, which are triggered when Network Server successfully schedules a respective downlink on Gateway Server.
 - `ns.down.data.schedule.fail` and `ns.down.join.schedule.fail` events, which are triggered when Network Server fails to schedule a respective downlink on Gateway Server.
 - Specify gRPC port and OAuth server address when generating a CLI config file with `ttn-lw-cli use` (see `--grpc-port` and `--oauth-server-address` options).
-<<<<<<< HEAD
-- Console logout is now propagated to the OAuth provider.
-  - This requires a database migration (`ttn-lw-stack is-db migrate`) because of the added columns.
-  - To set the `logout-redirect-uris` for existing clients, the CLI client can be used, e.g.: `ttn-lw-cli clients update console --logout-redirect-uris "https://localhost:1885/console" --redirect-uris "http://localhost:1885/console"`.
-- Packet Broker Agent to act as Forwarder and Home Network. See `pba` configuration section.
-=======
->>>>>>> 72371ab3
 
 ### Changed
 
@@ -93,7 +86,7 @@
 - Error display on failed end device fetching in the Console.
 - Various inconsistencies with Regional Parameters specifications.
 
-## [3.7.0] (2020-04-02)
+## [3.7.0](2020-04-02)
 
 ### Added
 
@@ -123,13 +116,13 @@
 - Local CLI and stack config files now properly override global config.
 - Error display on failed end device deletion in the Console.
 
-## [3.6.3] (2020-03-30)
-
-### Fixed
-
--  Limited throughput in upstream handlers in Gateway Server when one gateway's upstream handler is busy.
-
-## [3.6.2] (2020-03-19)
+## [3.6.3](2020-03-30)
+
+### Fixed
+
+- Limited throughput in upstream handlers in Gateway Server when one gateway's upstream handler is busy.
+
+## [3.6.2](2020-03-19)
 
 ### Fixed
 
@@ -145,7 +138,7 @@
 
 - Admin users that are suspended can no longer create, view or delete other users.
 
-## [3.6.1] (2020-03-13)
+## [3.6.1](2020-03-13)
 
 ### Added
 
@@ -173,7 +166,7 @@
 
 - Changing username and password to be not required in pubsub integration.
 
-## [3.6.0] (2020-02-27)
+## [3.6.0](2020-02-27)
 
 ### Added
 
@@ -200,7 +193,7 @@
 - Returned values not representing the effective state of the devices in Network Server when deprecated field paths are used.
 - Downlink queue operations in Network Server for LoRaWAN 1.1 devices.
 
-## [3.5.3] (2020-02-14)
+## [3.5.3](2020-02-14)
 
 ### Added
 
@@ -223,7 +216,7 @@
 
 ### Security
 
-## [3.5.2] (2020-02-06)
+## [3.5.2](2020-02-06)
 
 ### Fixed
 
@@ -231,7 +224,7 @@
 - Frequency plan validation in Network Server on device update.
 - Authentication of Basic Station gateways.
 
-## [3.5.1] (2020-01-29)
+## [3.5.1](2020-01-29)
 
 ### Added
 
@@ -244,7 +237,7 @@
 - Crashes on Gateway Server start when traffic flow started while The Things Stack was still starting.
 - Not detecting session change in Application Server when interop Join Server did not provide a `SessionKeyID`.
 
-## [3.5.0] (2020-01-24)
+## [3.5.0](2020-01-24)
 
 ### Added
 
@@ -281,7 +274,7 @@
 - Events processing in the JS SDK.
 - Application Server frontends getting stuck after their associated link is closed.
 
-## [3.4.2] (2020-01-08)
+## [3.4.2](2020-01-08)
 
 ### Added
 
@@ -302,7 +295,7 @@
 - Fix deadlock of application add form in the Console when the submit results in an error.
 - Fix ttn-lw-cli sometimes refusing to update Gateway EUI.
 
-## [3.4.1] (2019-12-30)
+## [3.4.1](2019-12-30)
 
 ### Added
 
@@ -319,7 +312,7 @@
 
 - Fix class A downlink scheduling when an uplink message has been received between the triggering uplink message.
 
-## [3.4.0] (2019-12-24)
+## [3.4.0](2019-12-24)
 
 ### Added
 
@@ -336,7 +329,7 @@
 - Fix updating and setting of webhook headers in the Console.
 - Fix DevNonce checks for LoRaWAN 1.0.3.
 
-## [3.3.2] (2019-12-04)
+## [3.3.2](2019-12-04)
 
 ### Added
 

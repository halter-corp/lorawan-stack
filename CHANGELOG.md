--- conflicted
+++ resolved
@@ -14,10 +14,7 @@
 ### Changed
 
 - Support wildcards in the supported hosts for TLS certifictes obtained via ACME (`tls.acme.hosts`).
-<<<<<<< HEAD
-=======
 - Increase downlink capacity by raising duty-cycle budgets per priority.
->>>>>>> ec387d90
 
 ### Deprecated
 

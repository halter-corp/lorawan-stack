# Changelog

All notable changes to this project are documented in this file.

The format is based on [Keep a Changelog](https://keepachangelog.com/en/1.0.0/),
with the exception that this project **does not** follow Semantic Versioning.

For details about compatibility between different releases, see the **Commitments and Releases** section of our README.

## [Unreleased]

### Added

- New Admin Panel in the Console.

### Changed

### Deprecated

### Removed

### Fixed

- Fix payload formatter page launching malformed requests in the Console.
<<<<<<< HEAD
- Fix end device claiming issues in the Console and improve error messaging.
=======
- HTTP API routes for parsing QR codes for the QR Generator service. We exercise our right to break compatibility with third party HTTP clients since this is a bug.
  - `/qr-code/end-devices/parse` is changed to `/qr-codes/end-devices/parse`.
  - `/qr-code/end-devices/{format_id}/parse` is changed to `/qr-codes/end-devices/{format_id}/parse`.
>>>>>>> 98e65a70

### Security

## [3.26.1] - 2023-06-20

### Added

- Support claim in device import in the Console.

## [3.26.0] - 2023-06-06

### Added

- Support for scanning a QR code that only contains the hexadecimal encoded DevEUI.
- Experimental flag `ns.adr.auto_narrow_steer`. When enabled, end devices which do not have an explicit channel steering mode will be steered towards the LoRa narrow channels.

### Fixed

- Console not applying webhook field masks when creating a webhook from a template that has field masks set.
- LoRa Basics Station `PONG` messages will now contain the application payload of the associated `PING`, as required by the WebSockets specification.
  - This fix enables `PING`/`PONG` behavior for non reference implementations of the LNS protocol.
- Fix crash of "Edit webhook" view due to invalid Authorization header encoding in the Console.

## [3.25.2] - 2023-05-16

### Added

- Experimental channel steering API, which allows steering end devices from the wide (250kHz or 500kHz) channels towards the narrow (125kHz) channels.
  - This API is mainly relevant for end devices operating in the US915 and AU915 regions, as they may join via a wide channel, but users may want to steer them towards the narrow channels.
  - The new settings can be found under `mac-settings.adr.mode.dynamic.channel-steering`.
  - `mac-settings.adr.mode.dynamic.channel-steering.mode.lora-narrow` steers the end devices towards the LoRa modulated narrow channels.
  - `mac-settings.adr.mode.dynamic.channel-steering.mode.disabled` does not steer the end devices - end devices are left to operate in their currently active channels, wide or narrow.
  - The default behavior is to avoid steering the end devices, but this is subject to change in future versions. Consider explicitly specifying a certain behavior (`lora-narrow` or `disabled`) if you depend on not steering the end devices.

### Changed

- Uplink and downlink message frequencies are now validated and zero values are dropped.
  - Such traffic would have always been dropped by the Network Server, but it is now dropped in the Gateway Server.
  - Simulated uplink traffic now requires a frequency value as well.

### Fixed

- Multiple ADR algorithm bugs:
  - An off-by-one error which caused the ADR algorithm to not take into consideration the signal qualities of the uplink which confirmed a parameter change. In effect, this fix improves the quality of the link budget estimation.
  - A flip-flop condition which caused the algorithm to swap back and forth between a higher and a lower transmission power index every 20 uplinks. In effect, this fix will cause the algorithm to change the transmission power index less often.
  - A condition mistake which caused the algorithm to avoid increasing the transmission power if it would not completely fix the missing link budget. In effect, this will cause the algorithm to increase the transmission power in situations in which the link budget deteriorates rapidly.
- In fixed channel plans such as US915 and AU915, the the associated wide (500kHz) channel is now enabled by default.

## [3.25.1] - 2023-04-18

### Added

- Fallback end device version identifiers to be used while importing end devices using the Console.

### Changed

- The Things Stack is now built with Go 1.20.

### Deprecated

- `--with-claim-authentication-code` flag for the end device `create` command via the CLI. Users must use a valid claim authentication code that is registered on a Join Server instead of generating one during end device creation.

### Fixed

- Attempting to claim an end device with a generated DevEUI will now result in an error.
- Claiming an end device using command line flags.
- 24 hour stack components deadlock when the default clustering mode is used.

## [3.25.0] - 2023-04-05

### Added

- Optional Network Server database migration that removes obsolete last invalidation keys is now available.
- LoRaWAN Application Layer Clock Synchronization support.
  - It is available using the `alcsync-v1` application package.
  - Can be enabled using the Console by visiting the application settings and ticking the **Use Application Layer Clock Synchronization** checkbox. By default, the package will operate on FPort 202.
- Drop uplink frames with CRC failure.

### Deprecated

- Returning special float values, such as `NaN` and `Infinity` as part of the decoded payloads.
  - While the concepts of `NaN` and `Infinity` are part of JavaScript, JSON does not have a dedicated value for such values.
  - Historically we have rendered them in their string form, i.e. `"NaN"` and `"Infinity"`, but this form is not standard nor accepted by the standard libraries of most programming languages (at least by default).
  - Most usages of `NaN` are actually result of operations with the JavaScript concept of `undefined`, and are not intentional. Mathematical operations that interact with `undefined` return `NaN` - for example `undefined * 5` is `NaN`. It is not hard to reach `undefined` in JavaScript, as array access to undefined indices is `undefined`, and payload decoders generally work by consuming the frame payload bytes.
  - Future The Things Stack versions may not render such values, or may discard the decoded payload completely. The deprecation discussion can be tracked [on GitHub](https://github.com/TheThingsNetwork/lorawan-stack/issues/6128).

### Removed

- Automatic migrations of the Network Server database using `ns-db migrate` from versions prior to v3.24 are removed. Migrating from prior versions should be done through v3.24 instead.

## [3.24.2] - 2023-03-09

### Deprecated

- Device claiming that transfer devices between applications is now deprecated and will be removed in a future version of The Things Stack. Device claiming on Join Servers, including The Things Join Server, remains functional. This deprecates the following components:
  - API for managing application claim authorization (`EndDeviceClaimingServer.AuthorizeApplication` and `EndDeviceClaimingServer.UnauthorizeApplication`)
  - CLI commands to manage application claim settings (`ttn-lw-cli application claim [authorize|unauthorize]`)
  - CLI command to claim end devices (`ttn-lw-cli devices claim`)

### Fixed

- The CLI now continues deleting devices when unclaiming from the Join Server fails. This resembles the behavior in the Console. This no longer stops devices from being deleted if the Join Server is unavailable or the claim is not held.
- Organization API Keys' rights no longer are considered invalid during fetch operations. If the proper right is attached to said API key it is possible to fetch all fields of an entity, previous to this fix only public safe fields were fetchable.
- Fix Sentry issue related to the component requests in the Console.

## [3.24.1] - 2023-02-16

### Added

- Network Server ID (NSID) used for Backend Interfaces interoperability via the `ns.interop.id` and `dcs.edcs.ns-id` configuration options.
  - In the Network Server, `ns.interop.id` acts as a fallback value for `sender-ns-id` in Join Server interoperability configuration.

### Changed

- Key vault cache time-to-live for errors configuration option `key-vault.cache.error-ttl`. This defaults to `key-vault.cache.ttl`.

### Deprecated

- Device Claiming Server configuration option `dcs.edcs.network-server.home-ns-id`. Use `dcs.edcs.ns-id` instead.

### Fixed

- Key unwrap caching.
- Desired RX1 delay and desired beacon frequency not being possible to set for OTAA devices.

### Security

- Fix open redirect vulnerability for Console/Account App logins.

## [3.24.0] - 2023-02-02

### Added

- List of end-devices can now be sorted by `last_seen_at` field. Unseen devices will be shown last.
- End devices now contain `lora_alliance_profile_ids` field.
- Add `source` config option for TLS certificates in LoRaWAN Backend Interfaces interop client and The Things Join Server device claiming configuration. This value can be `file` (existing behavior) or `key-vault`.

### Changed

- `serial_number` field is now moved to the root of the end device structure. `vendor_id` and `vendor_profile_id` are now moved to the `lora_alliance_profile_ids`.
  - This requires a database schema migration (`ttn-lw-stack is-db migrate`) because of added columns and views.

### Deprecated

- Configuring certificate authorities per LoRaWAN Backend Interfaces SenderID (`interop.sender-client-ca`) is now deprecated and support will be removed in a future version of The Things Stack.

### Removed

- The device version identifiers no longer have the `serial_number`, `vendor_id` and `vendor_profile_id` fields.

## [3.23.2] - 2023-01-18

### Changed

- Deletion of the last admin user or removal of its admin status via an update operation now returns an error.
- Do not allow to remove the collaborator of an entity if it is the last collaborator (in the Console).

### Fixed

- When searching for end-devices, specifying `last_seen_at` as the field in which the devices will be sorted by no longer returns an error.
- Errors during removal of collaborators the application collaborator form not being forwarded to the user in the Console.
- Importing devices via CSV no longer skips the first header column when BOM bytes are present.

## [3.23.1] - 2022-12-14

### Added

- List of end-devices can now be sorted by `last_seen_at` field. Unseen devices will be shown last.

### Fixed

- It is now allowed to set `0` for ping slot frequency and beacon frequency in the Network Layer Settings of the end device general settings in the Console.
- MAC parameters that have the `desired_` will be hidden from the end device general settings for multicast end devices in the Console.

## [3.23.0] - 2022-11-30

### Added

- The Things Join Server 2.0 (type `ttjsv2`) for claiming with Device Claiming Server.
- All Join Servers with a `/64` JoinEUI prefix are contacted concurrently with LoRaWAN Backend Interfaces interoperability. This should only be used with ambiguous JoinEUIs and when migrating Join Servers.

### Changed

- Gateway EUI is no longer unset when deleting a gateway, meaning it could be recovered if no other gateway claimed it. This requires a schema migration (`ttn-lw-stack is-db migrate`) because of the change in the database's `gateway_eui_index`.
- The new database driver is no longer specific to the Identity Server and is now activated using the `db.pgdriver` feature flag (instead of `is.pgdriver`).

### Removed

- The Things Join Server 1.0 (type `ttjs`) for claiming with Device Claiming Server. Use The Things Join Server 2.0 (type `ttjsv2`) instead.

### Fixed

- Devices with pending session and MAC state may now successfully be imported.
- Client creation with an organization API key will no longer send an email without user information to the admins. Instead, the API key name will be used and if that is empty the API key ID will be the default.
- Allow providing DevEUI for ABP end devices with a LoRaWAN specification lower or equal to 1.0.4 in the end device onboarding screen in the Console.
- Faulty field validation for byte payloads in the uplink payload formatter panel in the Console.
- `serial_number` field is now properly stored.

## [3.22.2] - 2022-11-10

### Added

- The `is.gormstore` experimental flag has been added. Swaps the underlying Identity Server store implementation if set to true.

### Changed

- Class B and C downlinks will no longer be automatically retried indefinitely if none of the gateways are available at the scheduling moment, and the downlink paths come from the last uplink.
  - This was already the behavior for downlinks which had their downlink path provided explicitly using the `class_b_c.gateways` field.
  - The downlinks will be evicted from the downlink queue and a downlink failure event will be generated. The failure event can be observed by the application using the `downlink_failed` message, which is available in all integrations.
- Event history and payload storage TTL has now 1% jitter.
- The underlying store implementation has been changed to be by default based on `bun` instead of `gorm`. The previous store implementation can be reactivated using the `is.gormstore` experimental flag.

### Removed

- The `is.bunstore` experimental flag has been removed.

### Fixed

- Do not require AppKey when skipping Join Server registration in end device onboarding in the Console.
- Fix auto generation of device ID when using DevEUI generator in the Console.
- Fix several device onboarding issues with ABP in the Console.
  - Do not ask for a JoinEUI.
  - Reinitialize form properly when switching between ABP and OTAA.
- Issue with pasting values into byte input at the wrong position in the Console.
- Issue with updating field masks in the webhook edit form in the Console.

## [3.22.1] - 2022-10-19

### Changed

- Option to ignore logs from selected gRPC methods now supports ignoring logs for selected errors on method.
  Examples:
  - `--grpc.log-ignore-methods="/ttn.lorawan.v3.GsNs/HandleUplink"`: log is skipped when no error occurs.
  - `--grpc.log-ignore-methods="/ttn.lorawan.v3.GsNs/HandleUplink:pkg/networkserver:duplicate_uplink;pkg/networkserver:device_not_found"`: log is skipped when either `pkg/networkserver:duplicate_uplink` or `pkg/networkserver:device_not_found` error occurs (but not on success).
  - `--grpc.log-ignore-methods="/ttn.lorawan.v3.GsNs/HandleUplink:;pkg/networkserver:duplicate_uplink"`: log is skipped on success or when `pkg/networkserver:duplicate_uplink` error occurs.
- The Gateway Server now takes into consideration the extra duty cycle checks present in the LoRa Basics Station forwarder. Previously the Gateway Server may accept the scheduling of downlinks which the packet forwarder would silently drop.
  - Note that in some rare cases in which the LoRa Basics Station duty cycle is stricter than the windowed approach used by The Things Stack, the scheduling will fail and this will be visible via `ns.down.data.schedule.fail` events. Note that this is actually a positive outcome - it allows the Network Server to schedule the downlink via another gateway, while previously the downlink would be scheduled but get silently dropped on the gateway.

## [3.22.0] - 2022-10-06

### Added

- Add more specific rights for OAuth clients.

### Changed

- The flow for adding end devices has been updated in the Console.
  - Device QR codes can now be scanned to speed up end device onboarding.
  - Claiming end devices from external Join Servers is now possible seemlessly from the same onboarding flow.
- LoRa coding rate now defined in `DataRate` instead of `Band`.
- The Network Server will now schedule a potentially empty downlink in order to stop end devices from sending sticky MAC commands.
- Factory preset frequencies may now be provided for bands with fixed channel plans, such as US915 or AU915. The factory preset frequencies are interpreted as the only channels which are enabled at boot time.
- `TxParamSetupReq` MAC command priority has been increased.
- `DevStatusReq` MAC command priority has been lowered.

### Removed

- Removed coding rate from `TxSettings` as it is now defined in `DataRate`.

### Fixed

- `--mac-settings.adr.mode.disabled`, `--mac-settings.adr.mode.dynamic` and `--mac-settings.adr.mode.static` flags of the `end-device update` command.
- Pagination in `sessions` and `access tokens` tables in the Console.
- `LinkADRReq` MAC command generation for LoRaWAN 1.0 and 1.0.1 end devices.
- `LinkADRReq` no longer attempts to enable channels which have not yet been negotiated with the end device.
- Downlink path selection for uplinks which are not LoRa modulated.
- Issues with byte inputs in the Console.
  - Pasting values into the input leading to issues in some cases.
  - Values being typed double on android phones.
- Console showing deleted collaborator after successful deletion in application collaborator list.
- Console crashing after deleting an organization.

## [3.21.2] - 2022-09-14

### Added

- New `ListBands` RPC on the `Configuration` service.
  - Added support to CLI. Available via the `end-devices list-bands` command.
- CLI support for listing PHY versions via the `end-devices list-phy-versions` CLI command.
- New `NetID` and `DeviceAddressPrefixes` RPC on the `NS` service.
  - Added support on CLI. Available via the `end-devices get-net-id` and `end-devices get-dev-addr-prefixes` commands.
- Support for loading end device template from Device Repository when importing devices using a CSV file.
- Experimental support for normalized payload.
- Support management of deleted users in the Console.
- Decoded payloads are now visible for downlinks in the Console.
- Support for dynamic ping slot frequencies, as used by the US915 and AU915 bands.
- Support for LoRa Basics Station beaconing.

### Changed

- Deprecated `attributes` from `GatewayAntenna` definition. While it was present in the API it was never stored in the database.
- Absolute time downlinks (such as class B ping slots or class C absolute time downlinks) are now using the native class B downlink API of LoRa Basics Station.
- Only gateways which are guaranteed to be GPS capable may now be used for absolute time downlinks. This ensures that gateways that have an unknown time source are not used for absolute time scheduling.
- The static ADR mode may now steer the end device to use custom data rates such as SF7BW250, FSK and LR-FHSS.
- The Console will try to resolve invalid state errors during login with an automatic refresh.
- Error details are now displayed in a modal instead of within the notification element in the Console.

### Removed

- Experimental support for `LoRa Basics Station` gateway GPS timestamps which use the wrong precision (milliseconds instead of microseconds). Please ensure that your gateway has been updated to the latest firmware.

### Fixed

- The Gateway Server scheduler no longer considers the absolute time of a downlink to be the time of arrival.
- The Network Server now correctly handles the command that may succeed a `LinkADRAns` response.
- LR-FHSS data rate matching.
- Console data rate rendering of non-LoRa modulations.

### Security

- End device network layer form crashing in some situations in the Console device general settings.
- End device overview crashing in some situations in the Console.
- Device import when using Join Server-only deployments.
- QRG can generate QR Codes without the claim authentication code.

## [3.21.1] - 2022-08-24

### Added

- New `SearchAccounts` RPC on the `EntityRegistrySearch` service.
- Prompt user to confirm navigation when changes have not been saved in the payload formatter form to prevent big change-drafts from getting lost.
- Event data pushed by webhooks can now be filtered with field masks.
  - Support for the field mask setup was added for both CLI and Console.

### Changed

- Gateway registration in the Console has been updated to simplify the onboarding experience.

### Fixed

- CLI command `end-device template create` no longer breaks when providing field mask values.
- Device repository services no longer require ApplicationID in its request URL.
- Importing ABP devices via the CSV format now correctly handles the missing session key ID.

## [3.21.0] - 2022-08-11

### Added

- Component selector for Join Server interoperability configuration. This allows administrators to declare separate Network Server and Application Server configuration for the same JoinEUI ranges in the same interoperability configuration. See [documentation](https://www.thethingsindustries.com/docs/reference/interop-repository/).
- `BatchGetGatewayConnectionStats` RPC to fetch Gateway Connection Stats for a batch of gateways.
- The ability to disable the downlink scheduling mechanism for individual end devices (`mac-settings.schedule-downlinks`).
  - This option is useful during a migration procedure in order to force the end device to join the new network. The Network Server will no longer schedule any data downlinks or MAC commands, and will stop answering potential join requests.
- A new implementation of the Identity Server storage layer. In v3.21.0 the new implementation is not yet used by default, but it can be enabled with the `is.bunstore` feature flag. A new database driver can be enabled with the `is.pgdriver` feature flag.
  - This requires a database schema migration (`ttn-lw-stack is-db migrate`) because of added columns and views.
- Support for comma-separated (`,`) values in The Things Stack CSV file format for importing end devices.
- Support for the `RxParamSetup`, `RxTimingSetup`, `TxParamSetup`, and `DlChannel` sticky answer mechanism. The commands were supported previously, but subsequent sticky responses would cause the Network Server to drop the MAC command buffer in certain situations.

### Changed

- Deleted users are no longer included in primary email addresses uniqueness checks. This allows a user to create a new account which uses the email address of a deleted account.
  - This requires a database schema migration (`ttn-lw-stack is-db migrate`) due to updated indices.
- The CLI settings fields `retry-config.enable_metadata` and `retry-config.default_timeout` have been renamed to `retry.enable-metadata` and `retry.default-timeout` for consistency reasons.
- Generated device ID based on a DevEUI from an imported CSV file is now prepended by `eui-`. This is consistent with generated device IDs by the Console.
- The Claim Authentication Code (CAC) field is stored in the Identity Server instead of the Join Server.
  - This requires a database schema migration (`ttn-lw-stack is-db migrate`) because of the added columns.
  - CAC values stored currently in the Join Server should be migrated to the Identity Server. One method is to run the following CLI commands on each device with a CAC.
    - Read the current values using `ttn-lw-cli dev get <application-id> <device-id> --claim-authentication-code`. This will fetch the value stored in the Join Server as a fallback.
    - Write back the value read `ttn-lw-cli dev set <application-id> <device-id> --claim-authentication-code.valid_from [xxx] --claim-authentication-code.valid_to [xxx] --claim-authentication-code.value <xxx>`. This will by default write to the Identity Server.
    - Note that this requires a minimum CLI version of 3.21.0.
- Device Repository no longer uses the `ApplicationID` for validating requests. Authentication is still necessary, but the `ApplicationID` field has been deprecated in the Device Repository API.

### Fixed

- Console showing `404 Not Found` errors for pages containing user IDs in the path, when the user ID has a length of two.
- CLI no longer panics when deleting a device without JoinEUI, this scenario only occurred when deleting a device that uses ABP.
- Console crashing when navigating to certain Packet Broker network configuration pages.
- Packet Broker network pages becoming inaccessible until refreshing after a user navigates to a non-existing network.
- The batch update query for `EndDevice.LastSeenAt` field now specifies the data type of the placeholders.
  - This resolves an issue in the Console where `Last activity` values were inconsistent.

## [3.20.2] - 2022-07-20

### Added

- More fields were added to the csv end-device migration procedure. The details on which fields were added can be found [here](https://www.thethingsindustries.com/docs/getting-started/migrating/device-csv/).
- Authorization management in the Account app.
- Gateway remote address to gateway connection statistics.

### Fixed

- Encoding of DevAddr, EUI and similar fields in `text/event-stream` responses.
- GPS time leap second calculations taking a new leap second into consideration for 6th of July 2022.

## [3.20.1] - 2022-06-29

### Added

- Support inviting users in the Console.

### Changed

- In AS923 frequency plans, the Network Server will skip the RX1 window if the data rate is ambiguous.
  - This change occurs in old Regional Parameters versions in which the initial downlink dwell time setting of the end device is not specified. The end device may have the downlink dwell time setting either enabled or disabled, and due to this the data rate of the RX1 window is ambiguous.
  - This ambiguity exists until the Network Server is successful in negotiating the dwell time limitations using the TxParamSetupReq MAC command. This will occur automatically and does not require any external input.
  - If you already know the boot dwell time settings of your end device, you may provide them via the `--mac-settings.downlink-dwell-time` and `--mac-settings.uplink-dwell-time` MAC settings. This will ensure that RX1 transmissions are available from the first uplink of the session.

### Removed

- Sorting on associated rights in the API keys table.

### Fixed

- `last activity` not updating when an end device joins for the first time in the Console.
- A bug that would show the "Status count periodicity"-field in the Console as `200` when actually set to `0`.
- A bug causing map viewports to be set in odd locations when setting end device/gateway locations.
- Console crashing when sorting by associated rights in the API keys table.

## [3.20.0] - 2022-06-15

### Added

- OAuth client management in the account app.
- Support claim protection when claiming end devices on The Things Join Server.
- CLI commands `notifications list` and `notifications set-status` to manage user notifications.
- Support for class B and C downlink transmissions through multiple gateways simultaneously.

### Changed

- Entities are now fully validated when updated in the stores.
  - Previously only the updated paths where validated. This lead to situations in which a partial update could cause the entity as a whole to reach an invalid state.
- Application, gateway, end device and organization-tables in the Console are now sorted by creation time by default (newest first).
- Collaborator and API Key tables can now be sorted in the Console.
- The application table in the Console now shows the amount of end devices.
- The organizations table in the Console now shows the amount of collaborators.
- Table layouts for several entities have been improved on the Console.

### Fixed

- End devices running on MAC versions higher or equal to 1.1 showing network downlink frame counters instead of application downlink frame counters.
- Wrong representation of time values between midnight and 1am (eg. 24:04:11) in the Console in some cases.

## [3.19.2] - 2022-05-25

### Added

- Allow setting an expiry date for API keys in the Console
- New event type `gs.gateway.connection.stats` with connection statistics. A new event is sent at most every `gs.update-connection-stats-debounce-time` time and at least every `gs.update-connection-stats-interval` time.
- Button to export as JSON end device `mac-settings` and `mac-state` in the Console.
- Support for the `FOpts encryption, usage of FCntDwn` LoRaWAN 1.1 erratum.

### Changed

- Event type for `gs.up.receive` event to `GatewayUplinkMessage`.
- Default debounce time for updating connection stats in de Gateway Server (configuration setting `gs.update-connection-stats-debounce-time`) is now 30 seconds.
- Error code when importing CSV file with invalid LoRaWAN or Regional Parameters version.
- Emails sent by the Identity Server now also contain HTML versions.
  - For the images in these emails to work, an absolute `is.email.network.assets-base-url` (and optionally `is.email.network.branding-base-url`) needs to be set in configuration.
- Notification emails are now sent through the Notification Service of the Identity Server.
- "Last activity"-information in the Console is now sourced as a single aggregate from the Identity Server.
- End device overview in the Console.
  - Showing MAC/PHY versions and used frequency plan.
  - Hiding the entity description if not set.
  - Showing information of pending sessions.
  - Automatically updating session info (no refresh necessary to schedule downlinks after a device has joined).
  - Showing session start time.
- The Things Stack is now built with Go 1.18.
- Layout of webhook and Pub/Sub forms to improve UX.
- The Network Server Address used for End Device Claiming is fetched from the configuration instead of client input.

### Removed

- The ability to create custom email templates.

### Fixed

- Support `app_eui` as alias for `join_eui` in CSV file import, per documentation.
- End devices frame counts being displayed as `n/a` when event stream contained historical data message events.
- Gateway general settings (Basic settings) not saving changes in some cases.
- Contact info validation not possible when user is already logged in.
- CLI not allowing devices to be created or updated.
- End device creation no longer errors on missing application info rights.
- Missing success notification when successfully deleting an application in the Console.
- CLI create commands for applications, gateways and clients no longer have their decoded ID emptied when using the `--user-id` flag.
- Metric `ttn_lw_events_channel_dropped_total` not getting updated.
- Dropped events when calling the Stream RPC with a long tail.

### Security

- Security fix for an issue where the description and list of rights of arbitrary API keys could be retrieved by any logged-in user if the 24-bit random API key ID was known.

## [3.19.1] - 2022-05-04

### Changed

- Application Server now decodes downlink if a downlink decoder is present and binary payload is scheduled.

### Fixed

- End devices frame counts being displayed as `n/a` when event stream contained historical data message events.
- Gateway general settings (Basic settings) not saving changes in some cases.

## [3.19.0] - 2022-04-21

### Added

- Session management page in Account App.
- Status page references in the Console.
- Notification Service API that will allow users to receive notifications about their registered entities.
  - This requires a database schema migration (`ttn-lw-stack is-db migrate`) because of the added tables.
- Add `network_server_address`, `application_server_address` and `join_server_address` to applications.
  - This requires a database schema migration (`ttn-lw-stack is-db migrate`) because of the added columns.
- New ADR settings API, which allows stronger control over the ADR algorithm.
  - The new settings fields can be found under `mac-settings.adr`, and are mutually exclusive with `use-adr` and `adr-margin`. The legacy settings need to be unset before the new API options may be used.
  - `mac-settings.adr.mode.disabled` completely disables the ADR algorithm.
  - `mac-settings.adr.mode.static.data-rate-index`, `mac-settings.adr.mode.static.nb-trans`, `mac-settings.adr.mode.static.tx-power-index` allow the user to provide static ADR parameters to be negotiated with the end device. These options persist over multiple sessions and do not require a session reset in order to be propagated to the current session.
  - `mac-settings.adr.mode.dynamic.min-data-rate-index` and `mac-settings.adr.mode.dynamic.max-data-rate-index` control the data rate index range which the Network Server will attempt to negotiate with the end device. Note that if the provided interval is disjoint with the available data rate indices, no negotiation will take place.
  - `mac-settings.adr.mode.dynamic.min-tx-power-index` and `mac-settings.adr.mode.dynamic.max-tx-power-index` have similar behavior, but for transmission power indices.
  - `mac-settings.adr.mode.dynamic.min-nb-trans` and `mac-settings.adr.mode.dynamic.max-nb-trans` have similar behavior, but for NbTrans.
  - `mac-settings.adr.mode.dynamic.margin` may be used to provide the margin of the ADR algorithm. It replaces the old `adr-margin` setting.
  - `use-adr` and `adr-margin` are still supported, but deprecated. Any future API usage should instead use the `mac-settings.adr` settings.
- Service to parse QR codes and return the data within.

### Changed

- Sortable tables are now sorted by default in the Console

### Fixed

- Console determining gateways as "Other cluster" even though using the same host if server addresses not matching exactly (e.g. due to using different host or scheme).
- Inconsistency in setting gateway's LNS Auth key in the Console.
- CLI no longer informs the user that is using the default JoinEUI when passing its value via flags.
- Generating device ID from a DevEUI when importing a CSV file.
- The `is-db migrate` command that failed when running on databases created by `v3.18`.
- Some error messages being displayed as `error:undefined:undefined` in the Console, e.g. in the live data view.
- Missing `query` flag on CLI search commands.

## [3.18.2] - 2022-03-29

### Added

- Support for importing end devices using a CSV file. See [documentation](https://www.thethingsindustries.com/docs/reference/data-formats/#csv) for the data format.
- Support claiming end devices in an external Join Server (ex: The Things Join Server).
- Support to fetch LoRaWAN end device profiles using numeric identifiers.

### Changed

- Replace `as.down.data.forward` to `as.down.data.receive` in default event filter, so that decrypted and decoded dowlink payload can be examined in the Console.

### Fixed

- Join-accept scheduling if it took more than ~1.2 seconds to process the device activation with default configuration. These slow device activations can be observed when using external Join Servers.
- Fix issues in the webhook forms causing webhooks to be created with all message types enabled and no way of deactivating message types.
- Fix validation issue in the webhook form not detecting message type paths with more than 64 characters.
- Fix "reactivate"-webhook button in the Console.
- Port returned by the LBS LNS discovery message if standard 80/443 ports are used.

## [3.18.1] - 2022-03-09

### Added

- Add HTTP basic authentication configuration to the webhooks form in the Console.
- Show repository formatter code in the payload formatter form in the Console and allow pasting the application and payload formatter code when using the JavaScript option.
- gRPC service to Gateway Configuration Server so that gateway configurations can be obtained via gRPC requests.
- The option to configure the Redis idle connection pool timeout, using the `redis.idle-timeout` setting.
- New RP002 regional parameters as options during device registration in the Console.
- Default gateway visibility configuration in Packet Broker agent in the Console.

### Changed

- The custom webhook option is now shown at the top of the list in the Console when adding new webhooks.
- Wording around webhook statuses to `Healthy`, `Requests failing` and `Pending`.
- The uplink event preview in the Console now shows the highest SNR.
- When scheduling downlink messages with decoded payload, the downlink queued event now contains the encoded, plain binary payload.
- When Application Server forwards downlink messages to Network Server, the event payload now contains the encrypted LoRaWAN `FRMPayload`.
- The Network Server will now match downlink acknowledgements on the `cache` redis cluster (previously the `general` cluster was used).
- Gateway Connection statistics updates are now debounced. The debounce period occurs before the statistics are stored, and can be configured using the `gs.update-connection-stats-debounce-time` setting (default 5 seconds).
- Payload formatter form layout in the Console.
- Event publication when the Redis backend is used may no longer block the hot path. Instead, the events are now asynchronously published, which may render their ordering to change.
  - The events are queued and published using the worker pool mechanism, under the `redis_events_transactions` pool.
  - The length of the queue used by the pool may be configured using the `events.redis.publish.queue-size` setting.
  - The maximum worker count used by the pool may be configured using the `events.redis.publish.max-workers` setting.

### Removed

- Ability to select the `Repository` payload formatter type for end devices that have no Device Repository association or have no associated repository payload formatter.

### Fixed

- Consistent ordering of entities with equal values for the sort field.
- Fix `xtime` sent to LBS gateways for Class C downlinks.

## [3.18.0] - 2022-02-23

### Added

- Retain at most 10 recent session keys in the Join Server. This avoids a slowly growing number of session keys in the Join Server's database.
  - This requires a database migration (`ttn-lw-stack js-db migrate`).
- Add TTL for gateway connection stats. Can be configured with the option `gs.connection-stats-ttl`.
- Add `query` field to search requests, allowing to search for a string in any of ID, Name, Description and EUI (for entities that have EUIs).
- Added fallback values for end device import in the Console.

### Changed

- The minimum required Redis version is now 6.2.
- Applications on other cluster will be hidden in Applications list in the Console.

### Deprecated

- Gateway Server setting `gs.update-connection-stats-debounce-time` is no longer valid.

### Fixed

- Webhook statuses being shown as pending regardless of their actual condition.
- Device activation flow with a LoRaWAN Backend Interfaces 1.1 capable Join Server.
  - Join Servers using Backend Interfaces 1.1 (protocol `BI1.1`) must be configured with a `sender-ns-id` containing the EUI of the Network Server.
- Fix `time.Duration` flags in CLI.
- Gateway Server will no longer leave permanent gateway connection stats data on the registry when crashing.

## [3.17.2] - 2022-01-30

### Added

- Add configurable storage limit to device's DevNonce in the JoinServer. Can be configured using the option `js.dev-nonce-limit`.
- Fix copy button in API key modal in the Console.
- Enable copying and format transformations of byte values in the event previews in the Console.
- Attribute `administrative_contact` on "gateway eui taken" error to help users resolve gateway EUI conflicts.
- Add retry capability for cli requests. Can be configured with the options found in `retry-config`, some of the configuration options are `retry-config.max` and `retry-config.default-timeout`.

### Changed

- Webhook maximum header value length extended to 4096 characters.
- Limited the end device event types that are included in application event streams to only application layer events, errors and warnings. Other end device events can still be received when subscribing to end device device events.
- Several small improvements to the styling, structuring and input logic of forms in the Console.

### Fixed

- CLI Completion and Documentation commands no longer try to make a server connection.
- When an end device has both `NwkKey` and `AppKey` provisioned in the Join Server, `NwkKey` is used for MIC and session key derivation when activating the device in LoRaWAN 1.0.x. This is per LoRaWAN 1.1 specification.
- Gateway Server will no longer report the gateways as being both connected and disconnected at the same time.

## [3.17.1] - 2022-01-12

### Changed

- Gateways are removed from the Packet Broker Mapper API when unsetting the location public setting. This is to remove gateways from the map. Previously, the location was still set, but it did not get updated.

### Fixed

- Rate limiting of cluster authenticated RPCs.
- CLI panic when setting end devices.

## [3.17.0] - 2022-01-07

### Added

- Support reading the Join Server's default JoinEUI and using this in the CLI for end device creation.
  - The Join Server has a new API `GetDefaultJoinEUI`.
  - The default JoinEUI can be configured on the Join Server using the option `--js.default-join-eui`.
- Filtering of end device frequency plans in end device forms based on band id in the Console.
- Showing automatically set entity locations in the Console.
- Applications, OAuth clients, gateways and organizations now have an `administrative_contact` and `technical_contact`.
  - This requires a database schema migration (`ttn-lw-stack is-db migrate`) because of the added columns.

### Deprecated

- The `contact_info` fields of applications, OAuth clients, gateways, organizations and users.

### Fixed

- CLI panic when getting devices.
- Application uplink processing serialization behavior in the Application Server.

## [3.16.2] - 2021-12-17

### Added

- User defined antenna gain for LBS gateways.
- Webhooks now have a health status associated with them. Webhooks that fail successively are now disabled for a period of time.
  - Failure in this context means that the HTTP endpoint returned a non-2xx status code.
  - A successful HTTP request will reset the failure counter.
  - The number of allowed successive failures and cooldown period can be configured using the `--as.webhooks.unhealthy-attempts-threshold` and `--as.webhooks.unhealthy-retry-interval` configuration options.
- Webhook enabled path validation in the Console.

### Changed

- Increased the maximum gRPC message size to 16MB.
- Gateways which have been deleted are now automatically disconnected by the Gateway Server.
- Mark off and hide and restrict access to end devices that are registered on a different cluster in the Console.
- Show more detailed last activity information inside tooltip info in the Console.
- Add a button to allow exporting the event log in the Console.

### Fixed

- Access to application payload formatters for users with `RIGHT_APPLICATION_SETTINGS_BASIC` right.
- End device mac settings handling in the Console.
- Uplink and downlink counters display on end device activity in the Console.
- Join settings handling in JS-only deployments in the Console.
- Configuring Packet Broker listed option when Packet Broker Agent is configured with a Packet Broker tenant API key.
- Contact info validation through the Account app.

## [3.16.1] - 2021-11-26

### Added

- Support for fine timestamps and frequency offsets sent by gateways with SX1303 concentrator using the legacy UDP protocol.
- Support for resetting end device session context and MAC state in the Console.
- The Content-Security-Policy header (that was previously behind the `webui.csp` feature flag) is now enabled by default.
- Default `Cache-Control: no-store` headers.
- `Cache-Control: public, max-age=604800, immutable` headers for hashed static files.
- Experimental support for BasicStation GPS timestamps which use the wrong precision (milliseconds instead of microseconds).
  - The Gateway Server will attempt to determine the correct GPS timestamp from the provided `gpstime` based on the time at which the upstream message has been received.
  - This workaround will be available until the related gateway vendors will release patches for this issue.
- Firmware version of The Things Kickstarter Gateway are written to the gateway attributes upon receiving a valid status message.
- Desired mac settings to end device general settings in the Console.
- Experimental support for Azure Blob Storage. Only authentication via Managed Identity is supported.

### Changed

- Gateway server disconnects LoRa Basics Station gateways that stop sending pongs to server pings. This does not apply to gateways that don't support pongs.
- The new plugin for reading/writing JSON in our API (that was previously behind the `jsonpb.jsonplugin` feature flag) is now enabled by default. All API responses should be equivalent, but in some cases object fields may be in a different order.

### Fixed

- The reported sub-band's `downlink_utilization` in gateway connection stats now represents the utilization of the available duty-cycle time.
- Missing fields when admins list non-owned entities.
- Using the correct timestamp when retreiving the "Last activity" data point for Gateways on initial page loads in the Console.
- Events reappearing in the end device data view after clearing them when navigating back and forth.

## [3.16.0] - 2021-11-12

### Added

- `ttn_lw_as_subscription_sets_publish_success_total` and `ttn_lw_as_subscription_sets_publish_failed_total` metrics to track the number of subscription set publish attempts.
- Application Server advanced distribution settings:
  - `as.distribution.global.individual.subscription-blocks` controls if the Application Server should block while publishing traffic to individual global subscribers (such as MQTT clients).
  - `as.distribution.global.individual.subscription-queue-size` controls how many uplinks the Application Server should buffer for an individual global subscriber. Note that when the buffer is full, the Application Server will drop the uplinks if `--as.distribution.global.individual.subscription-blocks` is not enabled. Use a negative value in order to disable the queue.
  - `as.distribution.local.broadcast.subscription-blocks` controls if the Application Server should block while publishing traffic to broadcast local subscribers (such as webhooks and application packages matching).
  - `as.distribution.local.broadcast.subscription-queue-size` controls how many uplinks the Application Server should buffer for an broadcast local subscriber. Has the same semantics as `--as.distribution.global.individual.subscription-queue-size`.
  - `as.distribution.local.individual.subscription-blocks` controls if the Application Server should block while publishing traffic to individual local subscribers (such as PubSub integrations).
  - `as.distribution.local.individual.subscription-queue-size` controls how many uplinks the Application Server should buffer for an individual local subscriber. Has the same semantics as `--as.distribution.global.individual.subscription-queue-size`.
- `ttn_lw_gs_txack_received_total`, `ttn_lw_gs_txack_forwarded_total` and `ttn_lw_gs_txack_dropped_total` metrics, which track the transmission acknowledgements from gateways.
- `gs.txack.receive`, `gs.txack.drop` and `gs.txack.forward` events, which track the transmission acknowledgements from gateways.
- `ttn-lw-stack as-db migrate` command to migrate the Application Server database. This command records the schema version and only performs migrations if on a newer version.
  - Use the `--force` flag to force perform migrations.
- Server-side event filtering with the `names` field.

### Changed

- Gateway Server default UDP worker count has been increased to 1024, from 16.
- Application Server webhooks and application packages default worker count has been increased to 1024, from 16.
- Application Server no longer sets the end device's `session.started_at` and `pending_session.started_at`. The session start time should be retrieved from the Network Server, per API specification.
  - This requires an Application Server database migration (`ttn-lw-stack as-db migrate`) to clear the `started_at` field in existing (pending) sessions.
- Console changing to server-side event filtering (used to be client-side).

### Removed

- The `ttn_lw_gs_status_failed_total`, `ttn_lw_gs_uplink_failed_total` metrics. `ttn_lw_gs_status_dropped_total` and `ttn_lw_gs_uplink_dropped_total` should be used instead, as they contain the failure cause.
- The `gs.status.fail` and `gs.up.fail` events. `gs.status.drop` and `gs.up.drop` should be used instead, as they contain the failure cause.
- The `data_rate_index` field in uplink message metadata. Observe the fully described data rate in the `data_rate` field instead.
- LoRaWAN data rate index reported to LoRa Cloud DMS.
- Dockerfile doesn't define environmental variables `TTN_LW_BLOB_LOCAL_DIRECTORY`, `TTN_LW_IS_DATABASE_URI` and `TTN_LW_REDIS_ADDRESS` anymore. They need to be set when running the container: please refer to `docker-compose.yml` for example values.
- `CockroachDB` from development tooling as well as config option within `docker-compose.yml`.
  - This also changes the default value of the `--is.database-uri` option, so it can connect to the development Postgres database by default.

### Fixed

- Handling of NaN values in our JSON API.
- Receiver metadata from more than one antenna is now available in messages received from Packet Broker.
- Unhelpful error message when aborting the OIDC Login in the Console.
- Parsing of multi-word description search queries.

## [3.15.3] - 2021-10-26

### Fixed

- Gateway disconnection when location updates from status messages are enabled.
- Table entries not allowing to be opened in new tabs in the Console.
- Right clicking on table entries navigating to respective entity in the Console.

## [3.15.2] - 2021-10-22

### Added

- `tls.cipher-suites` config option to specify used cipher suites.
- Support for enhanced security policies of Packet Broker services.
- Handling of MAC and PHY versions in end device forms based on selected frequency plan in the Console.
- Support for scheduling downlink messages as JSON in the Console.
- Support for Packet Broker authentication through LoRaWAN Backend Interfaces. This adds the following configuration options:
  - `interop.public-tls-address`: public address of the interop server. The audience in the incoming OAuth 2.0 token from Packet Broker is verified against this address to ensure that other networks cannot impersonate as Packet Broker;
  - `interop.packet-broker.enabled`: enable Packet Broker to authenticate;
  - `interop.packet-broker.token-issuer`: the issuer of the incoming OAuth 2.0 token from Packet Broker is verified against this value.
- Support for LoRaWAN Backend Interfaces in Identity Server to obtain an end device's NetID, tenant ID and Network Server address with the use of a vendor-specifc extension (`VSExtension`). This adds the following configuration options:
  - `is.network.net-id`: the NetID of the network. When running a Network Server, make sure that this is the same value as `ns.net-id`.
  - `is.network.tenant-id`: the Tenant ID in the host NetID. Leave blank if the NetID that you use is dedicated for this Identity Server.
- Configuration option `experimental.features` to enable experimental features.
- Tooltip descriptions for "Last activity" values (formerly "Last seen") and uplink/downlink counts in the Console.
- Status pulses being triggered by incoming data in the Console.
- Packet broker page crashing when networks with a NetID of `0` are present.
- Allowing to toggle visibility of sensitive values in text inputs in the Console.
- Webhook failed event.

### Changed

- Searching for entity IDs is now case insensitive.
- Renamed entitie's "Last seen" to "Last activity" in the Console.
- The database queries for determining the rights of users on entities have been rewritten to reduce the number of round-trips to the database.
- The default downlink path expiration timeout for UDP gateway connections has been increased to 90 seconds, and the default connection timeout has been increased to 3 minutes.
  - The original downlink path expiration timeout was based on the fact that the default `PULL_DATA` interval is 5 seconds. In practice we have observed that most gateways actually send a `PULL_DATA` message every 30 seconds instead in order to preserve data transfer costs.
- The default duration for storing (sparse) entity events has been increased to 24 hours.

### Removed

- Option to select targeted stack components during end device import in the Console.

### Fixed

- LoRaWAN Backend Interfaces 1.1 fields that were used in 1.0 (most notably `SenderNSID` and `ReceiverNSID`). Usage of `NSID` is now only supported with LoRaWAN Backend Interfaces 1.1 as specified.
- Connection status not being shown as toast notification.
- Registering and logging in users with 2 character user IDs in the Account App.
- Frequency plan display for the gateway overview page in the Console.
- Profile settings link not being present in the mobile menu in the Console.
- Calculation of "Last activity" values not using all available data in the Console.
- Layout jumps due to length of "Last activity" text.
- Invalid `session` handling in Network Layer settings form in the Console.

### Security

- Network Servers using LoRaWAN Backend Interfaces to interact with the Join Server can now provide a single Network Server address in the X.509 Common Name of the TLS client certificate (the old behavior) or multiple Network Server addresses in the X.509 DNS Subject Alternative Names (SANs). DNS names have precedence over an address in the Common Name.

## [3.15.1] - 2021-10-01

### Added

- Packet Broker gateway visibility management (default settings only). See `ttn-lw-cli packetbroker home-networks gateway-visibilities --help` for more information.

### Changed

- The Gateway Server worker pools may now drop workers if they are idle for too long.
- FPort = 0 uplinks are no longer decoded by the Application Server, and the Network Server no longer provides the frame payload to the Application Server for these messages.

### Fixed

- Emails to admins about requested OAuth clients.
- `session` handling for joined OTAA end devices in the Console.
- Empty Join Server address handling in end device creation form in the Console.
- Data Rate to data rate index matching for uplinks and downlinks.

## [3.15.0] - 2021-09-17

### Added

- RPC to query supported PHY versions for a given Band ID.
- Non-TLS LNS endpoint support.

### Changed

- Update to Go 1.17.
- LBS timestamp rollover threshold.
- Layout of error pages.
- The Application Server worker pools may now drop workers if they are idle for too long.
- Improved error page UX in the Console.

### Fixed

- Entity purge handling for non-admin users in the Console.
- URL field validation in webhook forms in the Console when value is not trimmed.
- Not rendering site header and footer for error pages in some situations.
- Not providing a copy button for error pages in some situations.
- Improved errors for invalid URLs.
- Limit length of search queries within tables in the Console to 50 to comply with API validation.
- External Join Server address handling in end device creation form in the Console.
- Updating `supports_class_b` field in the end device general settings page in the Console.

## [3.14.2] - 2021-08-27

### Added

- CLI warnings about insecure connections.
- CLI warnings about using the `--all` flag.
- Packet Broker network listed switch in the Console.
- Improved errors for invalid command-line flags.
- Validation of entity attributes in the Console, with regards to maximum length for keys and values.
- CLI command to decode raw LoRaWAN frames (`ttn-lw-cli lorawan decode`), useful for debugging purposes.
- Options to restore or purge deleted applications, gateways and organizations in the Console.
- Handling of default mac settings values when manually registering end devices in the Console.
- Add a new `class_b_c_downlink_interval` field that can be configured to set the minimum interval between a network initiated downlink (Class B & Class C) and an arbitrary downlink per device.
- Retrieve count of upstream messages from the Storage Integration by end device.
  - See the new `GetStoredApplicationUpCount` RPC.
  - See the new `ttn-lw-cli applications storage count` and `ttn-lw-cli end-devices storage count` CLI commands.

### Changed

- The Identity Server now returns a validation error when trying to update the EUIs of an end device.
- Network Server no longer accepts RX metadata from Packet Broker if the originating forwarder network equals the current Network Server (by NetID and cluster ID, based on`ns.net-id` and `ns.cluster-id` configuration). This avoids duplicate RX metadata as well as redundant downlink scheduling attempts through Packet Broker after the cluster's Gateway Server already failed to schedule.
- Usability of the end device import function in the Console.
  - Show a per-device report when errors occur.
  - More structural changes to the process to improve UX.

### Removed

- Packet Broker mutual TLS authentication; only OAuth 2.0 is supported now.
- `request_details` from errors in the Console.

### Fixed

- Generated CLI configuration for The Things Stack Community Edition.
- End device access with limited rights in the Console.
- Parsing of ID6 encoded EUIs from Basic Station gateways.
- Warnings about unknown fields when getting or searching for gateways.
- Internal Server Errors from `pkg/identityserver/store`.
- Console rendering blank pages in outdated browsers due to missing or incomplete internationalization API.
- Error in edit user form (Console) when submitting without making any changes.
- `description` field not being fetched in edit user form (admin only) in the Console.
- Ignore invalid configuration when printing configuration with `ttn-lw-cli config` or `ttn-lw-stack config`.
- Emails about API key changes.
- Avoid rendering blank pages in the Console for certain errors.
- Blank page crashes in the Console for certain browsers that do not fully support `Intl` API.
- End device session keys handling in the Console.
- Byte input width in Safari in the Console.

## [3.14.1] - 2021-08-06

### Added

- New config option `--as.packages.timeout` to control the message processing timeout of application packages.
- Option to view and copy error details in full view errors in the Console.
- Metrics for CUPS requests.
- Language chooser in the footer in the Console.
- Japanese language support in the Console.

### Changed

- Cache Root CA for client TLS configuration.
- Identity Server no longer allows removing the `_ALL` right from entity collaborators if that leaves the entity without any collaborator that has the `_ALL` right.
- The Network Server application uplink queue may now be skipped if the Application Server peer is available at enqueue time.
- The interval for updating gateways in Packet Broker is now 10 minutes (was 5 minutes) and the timeout is 5 seconds (was 2 seconds).

### Fixed

- Improved errors when ordering search requests by non-existent fields.
- LNS authentication key handling for gateways in the Console.

## [3.14.0] - 2021-07-23

### Added

- Gateway antenna placement; unknown, indoor or outdoor. This can now be specified with CLI, e.g. for the first antenna: `ttn-lw-cli gateways set <gateway-id> --antenna.index 0 --antenna.placement OUTDOOR`. The antenna placement will be reported to Packet Broker Mapper.
  - This requires a database schema migration (`ttn-lw-stack is-db migrate`) because of the added columns.
- Payload formatter length validation in the Console.
- User session management (listing and deleting) in the Identity Server and the CLI.
- Improved logging for the OAuth server.
- LR-FHSS modulation
  - Additional fields for the Gateway and Rx Metadata API. This requires a database schema migration (`ttn-lw-stack is-db migrate`) because of the added columns.
  - Support for LR-FHSS fields when translating uplink messages with the UDP protocol.
- Network Server now appends network identifiers in forwarded uplink messages. These are populated from the `ns.net-id` and the new `ns.cluster-id` configuration option.
  - See the new `uplink_message.network_identifiers.net_id`, `uplink_message.network_identifiers.cluster_id` and `uplink_message.network_identifiers.tenant_id` fields.
  - This can be useful for HTTP webhooks to determine the Network Server that received and forwarded an uplink message.
- `GetDefaultMACSettings` RPC for requesting the default and desired MAC settings for a Band (Frequency Plan) and LoRaWAN regional parameters version.
- Error handling for missing templates in device repository form in the Console.
- Opt out of Packet Broker for individual gateways, see the new `disable_packet_broker_forwarding` gateway option.
  - This requires a database schema migration (`ttn-lw-stack is-db migrate`) because of the added columns.
  - This is only relevant when Packet Broker is enabled and configured by the network operator.
- Gateways are now disconnected when settings affecting the connection with Gateway Server change. Use the `gs.fetch-gateway-interval` and `gs.fetch-interval-jitter` to configure how often the gateway is fetched from the entity registry.
- Small UX improvements to the LoRaCloud DAS forms in the Console.
- End device first activation timestamp in the Identity Server end device store.
  - This requires a database schema migration (`ttn-lw-stack is-db migrate`) because of the added columns.
- `AppJs` interface for applications to get the LoRaWAN AppSKey directly from the Join Server.
- Console support for DevEUI generation from the configured DevEUI address block.
  - This requires `console.ui.dev-eui-issuing-enabled` and `console.ui.dev-eui-app-limit` to be set with the same values as in the Identity Server configuration.
- Gateway antenna placement selection in the Console.

### Changed

- When a gateway uplink message contains duplicate data uplinks, only the one with the highest RSSI are forwarded.
- The HTTP port now allows HTTP/2 connections over cleartext (h2c).
- `ttn-lw-stack ns-db migrate` command records the schema version and only performs migrations if on a newer version.
  - Use the `--force` flag to force perform migrations.
- Any authenticated user in the network can now list the collaborators of entities in the network.
- The search RPCs no longer require fields to be specified in the field mask when those fields are already specified as filters.
- When generating client configuration with the CLI `use` command, automatically set the correct Identity Server and OAuth Server addresses for The Things Stack Cloud and The Things Stack Community Edition.

### Removed

- The `old` log format.

### Fixed

- Network Server ADR algorithm data rate adjustment behavior on negative margin.
- CLI `gateway set --antenna.remove` command failing to remove gateway antennas in some cases.
- CLI `gateway set --antenna.gain <gain>` command crashing when no gateway antennas are present.
- Webhook template path variable expansion of query parameters.
- LBS LNS Auth Secret displays garbage value when updated.
- Transmit confirmation messages for LoRa Basics Station gateways.
- Instability and frequent crashes when internet connection is lost in the Console.
- Panic in GCS when CUPS rotation is set without a key.
- Rate limiting for `GatewayRegistry.GetGatewayIdentifiersForEUI` is now applied per gateway EUI.
- Network Server ensures that the Band ID in the end device version identifiers match the configured Frequency Plan of the device.

## [3.13.3] - 2021-07-02

### Added

- Email sent to admins when an OAuth client is requested by a non-admin user.
- Packet Broker UI in the Console (admin only).
- New config option `--console.oauth.cross-site-cookie` to control access to OAuth state cookie between origins.
  - This option needs to be set to `true` (default is `false`) in multi-cluster deployments in order to support OAuth clients that use POST callbacks.
- Application Server forwards upstream messages of type `ApplicationDownlinkSent` for application downlink messages that were acknowledged with a TxAck message from the gateway.
  - MQTT clients can subscribe to the topic `v3/{application-id}/devices/{device-id}/down/sent`.
  - For HTTP webhooks, make sure that the **Downlink Sent** messages are enabled.
- Query for the most recent application messages from the Storage Integration API with the new `last` parameter (for example, `?last=10m` or `?last=2h`). See also `--last` argument for the `ttn-lw-cli applications storage get` and `ttn-lw-cli end-devices storage get` commands.
- A location solved message is published automatically by Application Server when the decoded payload contains coordinates (e.g. `latitude` and `longitude`, among other combinations, as well as support for accuracy and altitude).
- Configuration option to include Packet Broker metadata in uplink messages: `pba.home-network.include-hops`. By default, this is now disabled.
- Update gateway identity, status, antennas, frequency plan, location and receive and transmit rates to Packet Broker Mapper. Mapping is enabled when the Forwarder role is enabled. The following new configuration options are introduced to change the default behavior:
  - `gs.packetbroker.update-gateway-interval`: Update gateway interval
  - `gs.packetbroker.update-gateway-jitter`: Jitter (fraction) to apply to the update interval to randomize intervals
  - `gs.packetbroker.online-ttl-margin`: Time to extend the online status before it expires
  - `pba.mapper-address`: Address of Packet Broker Mapper
  - `pba.forwarder.gateway-online-ttl`: Time-to-live of online status reported to Packet Broker

### Changed

- Low-level log messages from the `go-redis` library are printed only when the log level is set to `DEBUG`.
- GS will discard repeated gateway uplink messages (often received due to buggy gateway forwarder implementations). A gateway uplink is considered to be repeated when it has the same payload, frequency and antenna index as the last one.
  - The new `gs_uplink_repeated_total` metric counts how many repeated uplinks have been discarded.
  - A `gs.up.repeat` event is emitted (once per minute maximum) for gateways that are stuck in a loop and forward the same uplink message.
- For ABP sessions, the CLI now requests a DevAddr from the Network Server instead of generating one from the testing NetID.
- Descriptions, tooltips and defaults for checkboxes for public gateway status and location in the Console.
- All HTTP requests made by The Things Stack now contain a `User-Agent` header in the form of `TheThingsStack/{version}`.
- No connection to Packet Broker is being made when neither the Forwarder nor the Home Network role is enabled.
- Increase the default size limit for payload formatter scripts to 40KB (up from 4KB). The maximum size enforced at API level is 40KB (up from 16KB).
  - For more context see [issue #4053](https://github.com/TheThingsNetwork/lorawan-stack/issues/4053) and [issue #4278](https://github.com/TheThingsNetwork/lorawan-stack/issues/4278).

### Fixed

- Parse error in Webhook Templates.
- Application deletion handling in the Console.
- Error when logging into the Console when using connections without TLS.
- Account for antenna gain when the gateway is not authenticated (i.e. UDP gateway).
- Preserve antenna gain when the gateway status message contains GPS coordinates.
- Location map coordinate selection in the Console.
- Rights required for reading scheduled downlinks.

## [3.13.2] - 2021-06-17

### Added

- Configurable log formats with the `log.format` configuration option.
  - The `console` format that prints logs as more human-friendly text. This is the new default.
  - The `json` format that prints logs as JSON. This is the recommended format for production deployments.
  - The `old` format (deprecated). This can be used if you need to adapt your log analysis tooling before v3.14.
- `ttn_lw_gs_ns_uplink_latency_seconds`, `ttn_lw_ns_as_uplink_latency_seconds` and `ttn_lw_gtw_as_uplink_latency_seconds` metrics to track latency of uplink processing.
- Signing of releases.
- Hard delete option to delete applications, gateways and organizations in the Console.

### Changed

- Relaxed the cookie policy for cross-origin requests from Strict to Lax.
- Changed the cookie policy for OAuth state to None.

### Deprecated

- The `old` log format is deprecated and will be removed in v3.14.

### Fixed

- Permissions issue for reading and writing gateway secrets in the Console.
- Current and future rights selection for organization collaborators in the Console.
- Current and future rights selection for user api keys in the Console.
- Low or no throughput of message handling from Packet Broker when the ingress is high when Packet Broker Agent starts.
- Unset ADR bit in downlink messages to multicast devices.

## [3.13.1] - 2021-06-04

### Added

- More contextual tooltips to end device and gateway form fields in the Console.
- Warnings in the Console when changing or revoking your own access to an entity.

### Changed

- Do not print error line logs for rate limited gRPC and HTTP API requests.
- The `ttn_lw_log_log_messages_total` metric was renamed to `ttn_lw_log_messages_total` and has an additional `error_name` label.
- Authenticated users now have access to gateway status and location when those are set to public.
- Cookies are no longer allowed in cross-origin requests to the HTTP API. Applications must instead use Bearer tokens in the Authorization header.

### Fixed

- Downlink queue eviction on FCnt mismatch.
- End device payload formatter view crashing in the Console.
- End device overview frequently crashing in the Console.
- Panic on empty downlink in zero indexed downlink token.

## [3.13.0] - 2021-05-20

### Added

- Searching Packet Broker networks with `--tenant-id-contains` and `--name-contains` flags.
- Listing all listed Packet Broker networks with `ttn-lw-cli packetbroker networks list`.
- Include end device version identifiers in upstream messages (see `uplink_message.version_ids.brand_id`, `uplink_message.version_ids.model_id`, `uplink_message.version_ids.firmware_version`, `uplink_message.version_ids.hardware_version` and `uplink_message.version_ids.band_id` fields).
- Reporting uplink and downlink message delivery state changes to Packet Broker. This will be used for statistical purposes (e.g. which message is processed successfully or why it errored) as well as LoRaWAN roaming (the `XmitDataAns` result code).
- Setting API key expiry via `--api-key-expiry` flag using RFC3339 format.
  - This requires a database schema migration (`ttn-lw-stack is-db migrate`) because of the added columns.
- Events storage in the Redis events backend. This can be enabled with the new `events.redis.store.enable` option. The new options `events.redis.store.ttl`, `events.redis.store.entity-ttl`, `events.redis.store.entity-count` and `events.redis.store.correlation-id-count` can be used to configure retention.
- RPC to find related events by correlation ID.
- CLI command `events find-related`.
- Support for loading Device Repository profiles from different vendors if specified. This allows reusing standard end device profiles from module makers and LoRaWAN end device stack vendors.
- Filtering out verbose events in the event views in the Console.
- The `gs.up.forward` event now includes the host an uplink was forwarded to.
- Previews for `*.update` events in the Console.
- The Console can now show recent historical events in networks that have events storage enabled.
- Add a new `mac_settings.desired_max_eirp` field that can be configured to set the desired MaxEIRP value per device.
- Support loading rate limiting profile configuration from external sources. When set, they will override embedded configuration. See `rate-limiting.config-source`, `rate-limiting.directory`, `rate-limiting.url` and `rate-limiting.blob.*` configuration options.
- `IssueDevEUI` RPC for requesting a DevEUI from a configured IEEE MAC block for devices per application.
  - This requires a database schema migration (`ttn-lw-stack is-db migrate`) because of the added `eui_blocks` table and `dev_eui_counter`
    column in applications table.
  - This requires a new `dev-eui-block` configuration setting.

### Changed

- User IDs now have a minimum length of 2 instead of 3, so that more users coming from v2 can keep their username.
- Disabled device uplink simulation and downlink message sending when skipping payload crypto.
- The UpdateAPIKey RPCs now take a fieldmask.
- The Gateway Server no longer sends `gs.up.drop` event if the Network Server does not handle an uplink message, or if the uplink does not match the DevAddr prefix of an upstream.
- Maximum size for user-defined payload formatter scripts.
  - The default cap is at 4KB, see the new `as.formatters.max-parameter-length` config option.
  - A maximum cap of 16KB per script is set at the API level.
  - This only prevents setting large payload formatter scripts for new devices and applications; it does not remove payload formatters from existing applications and devices. Scripts sourced from the Device Repository are not affected. See [issue #4053](https://github.com/TheThingsNetwork/lorawan-stack/issues/4053) for more context on this change.
- LoRa Basics Station `router_config` message omits hardware specific fields.
- Showing "Last seen" information in end device tables (replacing "Created").

### Removed

- The `gs.status.forward` event.

### Fixed

- OAuth token exchange for OAuth clients that use Basic auth.
- The CLI now properly returns a non-zero exit status code on invalid commands.
- Gateway connection requests with zero EUI are rejected.
- End device payload formatter reset to `FORMATTER_NONE` in the Console.
- Memory issues when importing end devices in the Console.

## [3.12.3] - 2021-05-06

### Changed

- Optimized storage of recent application uplinks in Application Server.

### Fixed

- Validation of OAuth token exchange requests from the CLI.
- Validation of join-request types when using the Crypto Server backend.
- Application Server session recovery functionality for imported devices.
- Fetching AppSKey when the session is rebuilt but the identifier did not change.

## [3.12.2] - 2021-04-30

### Added

- Contextual tooltips to form fields in the Console.
- C-Style uint32_t representation for end device address field.
- Gateway Configuration Server to the cluster package.
  - This introduces a new config option `cluster.gateway-configuration-server` that needs to be set in multi-instance deployments.
- Uplink storage for integrations in the Application Server. The number of uplinks stored per end device may be configured via the config option `as.uplink-storage.limit`.
- LoRaCloud GLS multi frame request support.
- LoRaCloud GNSS request support.
- LoRaCloud WiFi request support.

### Changed

- Allow the LinkADRReq commands to lower the data rate used by the end devices.

### Fixed

- Occasional crashes in the ratelimit middleware.
- Handling of zero EUI CUPS update-info requests.
- Backend validation messages for some forms.
- Gateway downlink message previews not displaying correctly in the event view of the Console.
- Importing end devices from the Console would occasionally ignore some device MAC settings fields.

## [3.12.1] - 2021-04-15

### Added

- Payload formatter testing functionality in the Console.
- Options in the Identity Server to reject passwords that contain the user ID (`is.user-registration.password-requirements.reject-user-id`) or common passwords (`is.user-registration.password-requirements.reject-common`).

### Changed

- Network Server now takes uplink data rate index for ADR.
- Event streams are now closed when the callers rights are revoked.

### Fixed

- It is no longer possible to accidentally create API keys without any rights.
- Application overview page crashing for collaborators without certain rights.
- `mac_settings.factory_preset_frequencies` handling in US-like bands.

### Security

- This release fixes an issue that prevented some request messages from being validated correctly, allowing invalid values in certain fields.

## [3.12.0] - 2021-04-06

### Added

- API and CLI commands for listing, searching for and restoring recently deleted applications, OAuth clients, gateways, organizations and users.
- State Description fields for adding context to the (rejected, flagged, suspended) state of Users and OAuth clients.
  - This requires a database schema migration (`ttn-lw-stack is-db migrate`) because of the added columns.
- Searching for gateways by EUI.
- Searching for users and OAuth clients by state.
- Gateway Server forwards Tx Acknowlegdment packets to the Network Server for scheduled downlinks. These can be used by the Network Server to forward `downlink_ack` upstream messages to the Application Server.
- UDP connection error caching. The duration can be configured via the `gs.udp.connection-error-expires` configuration entry.
- Option to require individual gateways to use authenticated connections.
  - This requires a database schema migration (`ttn-lw-stack is-db migrate`) because of the added columns.
- Login Tokens (magic login links) that can be used for password-less login.
  - This requires a database schema migration (`ttn-lw-stack is-db migrate`) because of the added columns.
  - This feature is disabled by default; use the new `is.login-tokens.enabled` option to enable it.
- Packet Broker registration, configuration of routing policies, listing home networks and viewing routing policies set by forwarding networks. See `ttn-lw-cli packetbroker --help` for more information.
- Support LoRa 2.4 GHz with Packet Broker.
- Include gateway identifiers from Packet Broker in metadata.
- Session and MAC state import functionality. This means that devices can be migrated without rejoin.
- Rate limiting for HTTP endpoints, gRPC endpoints, MQTT, UDP and WebSockets connections.
  - Rate limiting is disabled by default. Refer to the `rate-limiting` configuration entry to enable.
- Profile settings link to header dropdown menu.

### Changed

- Changed the pub/sub channels that the Redis backend of the Events system uses.
- Changed the encoding of events transported by the Redis backend of the Events system.
- All external HTTP calls are now using TLS client configuration. This fixes issues where HTTP calls would fail if custom (e.g. self-signed) CAs were used.
- All external HTTP calls are now using a default timeout. This fixes issues where HTTP calls would stall for a long time.
- All value wrappers now are encoded and decoded as the value being wrapped in JSON. That means, that, e.g. format of `mac_settings.rx1_delay` is changed from `{"value": 2}` to just `2`.
- Changed the error that is returned when attempting to validate already validated contact info.
  - This requires a database schema migration (`ttn-lw-stack is-db migrate`) because of the added column.
- Update Go to 1.16
- Network Server now performs more strict validation and will disallow creation and updates of invalid devices.
- DevEUI is not required for multicast devices anymore, regarding of LoRaWAN version.

### Fixed

- Incorrect documentation url for event details data formats.
- Search functionality for applications, gateways and organizations in the Console.
- Error handling of end device template formats for the application overview page in the Console.
- Payload size limits for AU915 data rates 8 and 9, which are now consistent with Regional Parameters RP002-1.0.2.
- Payload size limit calculation in Network Server.
- Occasional panic in Network Server on downlink with corrupted device states.
- Occasional panic in Identity Server on extracting log fields from invalid requests.
- Print an error message stating that the Storage Integration is not available in the open source edition of The Things Stack when trying to execute `ttn-lw-stack storage-db` commands.

## [3.11.3] - 2021-03-19

### Added

- `sentry.environment` configuration option to set the `environment` tag on Sentry reports.
- TR005 QR code format, with ID `tr005`.
- LoRa Cloud Geolocation Services support for TOA/RSSI end device geolocation.

### Changed

- Default value of `gs.udp.addr-change-block` is now 0, which disables the IP firewall for UDP traffic. Deployments that need to enforce the IP check should set a value greater than 0. Note that the new default value makes UDP connections less secure.
- Prevent flooding logs with "Packet Filtered" messages when UDP gateways exceed the maximum rate limit. Only one message per minute will be printed for each gateway.

### Deprecated

- TR005 Draft 2 and 3 QR code formats. Use the final version of the technical recommendation, with ID `tr005`.

### Fixed

- Downlink queue operations on ABP devices not working under specific circumstances.
- NwkKey handling for end devices in the Console.

## [3.11.2] - 2021-03-05

### Added

- Pagination flags for the `users oauth authorizations list` and `users oauth access-tokens list` CLI commands.
- End device ID generation based on DevEUI in The LoRaWAN Device Repository creation form in the Console.
- `remote_ip` and `user_agent` metadata on OAuth events.
- `created_at` and `updated_at` fields to API Keys.
- Telemetry for Packet Broker Agent.
- User rights check for managing API keys in the Console.

### Changed

- `temp` field of the UDP stats message is now type `float32` (pointer).

### Fixed

- Ocassional race condition in uplink matching with replicated Network Server instances.
- Ocassional race condition when matching pending sessions.
- Conflict error when registering an end device via the wizard in the Console.
- Pagination in the `List` and `ListTokens` RPCs of the `OAuthAuthorizationRegistry`.
- Event name on user login.
- Application uplink queue handling in Network Server.
- Application Server session desynchronization with the Network Server. The Application Server will now attempt to synchronize the end device session view on downlink queue operational errors. This fixes the `f_cnt_too_low` and `unknown_session` errors reported on downlink queue push and replace.
- Panic while generating SX1301 config for frequency plans without radio configuration.

## [3.11.1] - 2021-02-18

### Added

- Profile settings view to the Account App.
  - Functionality to change basic profile information, such as name, email address and profile picture.
  - Functionality to update the account password.
  - Functionality to delete the account.

### Changed

- Improved logging.

### Fixed

- Synchronization in Gateway Server scheduler that caused race conditions in scheduling downlink traffic.

## [3.11.0] - 2021-02-10

### Added

- Reset functionality in Network Server, which resets session context and MAC state (see `ttn-lw-cli end-devices reset` command). For OTAA all data is wiped and device must rejoin, for ABP session keys, device address and downlink queue are preserved, while MAC state is reset.
- Store and retrieve Gateway Claim Authentication Code from database.
  - This requires a database schema migration (`ttn-lw-stack is-db migrate`) because of the added column.
  - This uses the same encryption key set using the `is.gateways.encryption-key-id` configuration option.
- Improved handling of connection issues in the Console, as well as automatic reconnects.
- Helpful details for synthetic meta events in the data view of the Console.
- Support field mask paths in Storage Integration API requests.
- CUPS redirection.
  - This requires a database schema migration (`ttn-lw-stack is-db migrate`) because of the added columns.
- Configuration option (`is.user-registration.enabled`) to enable or disable user registrations.
- Missing CLI commands for getting single API keys or collaborators for entities.
- New Account App for authentication, authorization and account related functionality.
  - This introduces various UX improvements and new designs around e.g. user login, registration and the "forgot password" flow.
- Integrate Device Repository.
- Device Repository component to integrate [Device Repository](https://github.com/TheThingsNetwork/lorawan-devices) with The Things Stack. See the `dr` configuration section.
  - The Device Repository database is bundled automatically into Docker release images. See the `ttn-lw-stack dr-db init` command to manually fetch the latest changes.
- Device repository service to the JavaScript SDK.
- Choosing array representation for end device session keys as well as gateway EUI.

### Changed

- Network Server does not store `recent_uplinks`, `recent_adr_uplinks` and `recent_downlinks` anymore.
- Improved Network Server downlink task performance.
- Improved Network Server matching performance.
- Network Server matching mapping in the database.
  - This requires a database migration (`ttn-lw-stack ns-db migrate`).
- Sending a non-empty implicitly specified field disallowed field will now cause RPCs to fail. E.g. if RPC supports paths `A` and `A.B`, sending value with `A.C` non-empty and field mask `A` would result in an error.
- Improved content of emails sent by the Identity Server.
- Stricter validation of the maximum length of string fields, binary fields, lists and maps.
- Frequency plans and webhook templates are now included in Docker images, and used by default, instead of fetching directly from GitHub.
- JavaScript entrypoints changed from `oauth.css` and `oauth.js` to `account.css` and `account.css`. Note: For deployments using custom frontend bundles (e.g. via `--is.oauth.ui.js-file`), the filenames have to be updated accordingly as well.

### Removed

- Application Server linking. The Network Server now pushes data to the cluster Application Server instead.
  - Applications which desire to handle payload decryption within their own domains should disable payload decryption at application or device level and decrypt the payload on their own end.
  - While not backwards compatible, the decision to remove linking was heavily motivated by scalability concerns - the previous linking model scales poorly when taking high availability and load balancing concerns into account.
- The option to disable CUPS per gateway `gcs.basic-station.require-explicit-enable`.

### Fixed

- Network Server DevStatusReq scheduling conditions in relation to frame counter value.
- Missing `authentication`, `remote_ip` and `user_agent` fields in events when using event backends other than `internal`.
- Handling of `DLChannelReq` if dependent `NewChannelReq` was previously rejected.
- Login after user registration leading to dead-end when originally coming from the Console.
- Frame counter display of end devices on initial page load in the Console.
- AU915-928 data rate indexes in Regional Parameter specification versions below 1.0.2b.

## [3.10.6] - 2021-01-12

### Added

- Configuration option `is.admin-rights.all` to grant admins all rights, including `_KEYS` and `_ALL`.
- Configuration option `is.user-registration.contact-info-validation.token-ttl` to customize the validity of contact information validation tokens.
- `ttn-lw-stack` CLI command for creating an API Key with full rights on a user.

### Changed

- Packet Broker API version to `v3.2.0-tts` and routing API to `v1.0.2-tts`.
- Emails with temporary tokens now also show when these tokens expire. Custom email templates can use `{{ .TTL }}` and `{{ .FormatTTL }}` to render the expiry durations.

### Deprecated

- Packet Broker mutual TLS authentication: use OAuth 2.0 client credentials instead; set `pba.authentication-mode` to `oauth2` and configure `pba.oauth2`.
- Packet Broker forwarder blacklist setting `pba.home-network.blacklist-forwarder` has become ineffective.

### Fixed

- Do not initiate new contact info validations when old validations are still pending.

## [3.10.5] - 2020-12-23

### Added

- Support for sending end device uplinks using the CLI (see `ttn-lw-cli simulate application-uplink` command).
- Clients can now perform custom ADR by modifying ADR parameters in `mac-state.desired-parameters` of the device.

### Changed

- Form field layouts in the Console (field labels are now dispayed above the field).
- Small structural changes to the custom webhook form in the Console.
- Renamed experimental command `ttn-lw-cli simulate uplink` to `ttn-lw-cli simulate gateway-uplink`.
- Renamed experimental command `ttn-lw-cli simulate join-request` to `ttn-lw-cli simulate gateway-join-request`.

### Fixed

- Removed misleading warning message for missing package data when setting up the storage integration package association.

## [3.10.4] - 2020-12-08

### Added

- Configure application activation settings from the CLI (see `ttn-lw-cli application activation-settings` commands).
- User API keys management to the Console.
- `Purge` RPC and cli command for entity purge (hard-delete) from the database.
- More password validation rules in the user management form in the Console.
- Support for class B end devices in the Console.
- MAC settings configuration when creating and editing end devices in the Console.
- Support for the LR1110 LTV stream protocol.

### Changed

- Branding (updated TTS Open Source logo, colors, etc).

### Fixed

- Simulated uplinks visibility in webhook messages.
- Retransmission handling.
- RTT recording for LBS gateways. The maximum round trip delay for RTT calculation is configurable via `--gs.basic-station.max-valid-round-trip-delay`.
- Memory leak in GS scheduler.

## [3.10.3] - 2020-12-02

### Added

- Configure application activation settings from the CLI (see `ttn-lw-cli application activation-settings` commands).

### Security

- Fixed an issue with authentication on the `/debug/pprof`, `/healthz` and `/metrics` endpoints.

## [3.10.2] - 2020-11-27

### Added

- gRPC middleware to extract proxy headers from trusted proxies. This adds a configuration `grpc.trusted-proxies` that is similar to the existing `http.trusted-proxies` option.

### Changed

- Log field consistency for HTTP and gRPC request logs.

### Fixed

- Uplink frame counter reset handling.
- Uplink retransmission handling in Network Server.
- DevAddr generation for NetID Type 3 and 4, according to errata.
- HTTP header propagation (such as Request ID) to gRPC services.

## [3.10.1] - 2020-11-19

### Added

- More password validation rules in the user management form in the Console.

### Changed

- Limitation of displayed and stored events in the Console to 2000.
- Application Server will unwrap the AppSKey if it can, even if skipping payload crypto is enabled. This is to avoid upstream applications to receive wrapped keys they cannot unwrap. For end-to-end encryption, configure Join Servers with wrap keys unknown to the Application Server.
- More precise payload labels for event previews in the Console.

### Fixed

- Next button title in the end device wizard in the Console.
- Navigation to the user edit page after creation in the Console.
- The port number of the `http.redirect-to-host` option was ignored when `http.redirect-to-tls` was used. This could lead to situations where the HTTPS server would always redirect to port 443, even if a different one was specified.
  - If the HTTPS server is available on `https://thethings.example.com:8443`, the following flags (or equivalent environment variables or configuration options) are required: `--http.redirect-to-tls --http.redirect-to-host=thethings.example.com:8443`.
- Status display on the error view in the Console.
- Event views in the Console freezing after receiving thousands of events.
- Wrong FPort value displayed for downlink attempt events in the Console.
- Network Server sending duplicate application downlink NACKs.
- Network Server now sends downlink NACK when it assumes confirmed downlink is lost.
- Network Server application uplink drainage.

## [3.10.0] - 2020-11-02

### Added

- Gateway Configuration Server endpoint to download UDP gateway configuration file.
  - In the Console this requires a new `console.ui.gcs.base-url` configuration option to be set.
- Support for sending end device uplinks in the Console.
- PHY version filtering based on LoRaWAN MAC in the Console.
- Meta information and status events in the event views in the Console.
- Support for setting the frame counter width of an end device in the Console.
- Include consumed airtime metadata in uplink messages and join requests (see `uplink_message.consumed_airtime` field).
- Add end device location metadata on forwarded uplink messages (see `uplink_message.locations` field).
- Store and retrieve LBS LNS Secrets from database.
  - This requires a database schema migration (`ttn-lw-stack is-db migrate`) because of the added column.
  - To encrypt the secrets, set the new `is.gateways.encryption-key-id` configuration option.
- Storage Integration API.
- CLI support for Storage Integration (see `ttn-lw-cli end-devices storage` and `ttn-lw-cli applications storage` commands).
- Network Server does not retry rejected `NewChannelReq` data rate ranges or rejected `DLChannelReq` frequencies anymore.
- Functionality to allow admin users to list all organizations in the Console.
- Downlink count for end devices in the Console.
- Support for Application Activation Settings in the Join Server to configure Application Server KEK, ID and Home NetID.
- Downlink queue invalidated message sent upstream by Application Server to support applications to re-encrypt the downlink queue when Application Server skips FRMPayload crypto.
- Navigation to errored step in the end device wizard in the Console.
- Reference available glossary entries for form fields in the Console.

### Changed

- Decoded downlink payloads are now published as part of downlink attempt events.
- Decoded downlink payloads are stored now by Network Server.
- Raw downlink PHY payloads are not stored anymore by Network Server.
- Move documentation to [lorawan-stack-docs](https://github.com/TheThingsIndustries/lorawan-stack-docs).
- Improve LinkADRReq scheduling condition computation and, as a consequence, downlink task efficiency.
- CUPS Server only accepts The Things Stack API Key for token auth.
- Improve MQTT Pub/Sub task restart conditions and error propagation.
- Pausing event streams is not saving up arriving events during the pause anymore.
- Gateway server can now update the gateway location only if the gateway is authenticated.
- Right to manage links on Application Server is now `RIGHT_APPLICATION_SETTINGS_BASIC`.

### Removed

- Join EUI prefixes select on empty prefixes configuration in Join Server.

### Fixed

- Broken link to setting device location in the device map widget.
- Error events causing Console becoming unresponsive and crashing.
- Incorrect entity count in title sections in the Console.
- Incorrect event detail panel open/close behavior for some events in the Console.
- Improved error resilience and stability of the event views in the Console.
- RSSI metadata for MQTT gateways connected with The Things Network Stack V2 protocol.
- Gateway ID usage in upstream connection.
- Last seen counter for applications, end devices and gateways in the Console.
- `Use credentials` option being always checked in Pub/Sub edit form in the Console.
- FPending being set on downlinks, when LinkADRReq is required, but all available TxPower and data rate index combinations are rejected by the device.
- Coding rate for LoRa 2.4 GHz: it's now `4/8LI`.
- End device import in the Console crashing in Firefox.
- Creation of multicast end devices in the Console.
- Overwriting values in the end device wizard in the Console.
- Redirect loops when logging out of the Console if the Console OAuth client had no logout redirect URI(s) set.
- Event selection not working properly when the event stream is paused in the Console.

## [3.9.4] - 2020-09-23

### Changed

- Detail view of events in the Console moved to the side.
- Display the full event object when expanded in the Console (used to be `event.data` only).

### Fixed

- Performance issues of event views in the Console (freezing after some time).
- Gateway Server panic on upstream message handling.
- Incorrect redirects for restricted routes in the Console.
- Validation of MAC settings in the Network Server.
- Network Server panic when RX2 parameters cannot be computed.

## [3.9.3] - 2020-09-15

### Added

- Add `the-things-stack` device template converter, enabled by default. Effectively, this allows importing end devices from the Console.
- Support for binary decoding downlink messages previously encoded with Javascript or CayenneLPP.
- Common CA certificates available in documentation.
- Service data fields to pub/subs and webhooks in the Console.

### Changed

- MAC commands (both requests and responses) are now only scheduled in class A downlink slots in accordance to latest revisions to LoRaWAN specification.
- Scheduling failure events are now emitted on unsuccessful scheduling attempts.
- Default Javascript function signatures to `encodeDownlink()`, `decodeUplink()` and `decodeDownlink()`.
- Default Class B timeout is increased from 1 minute to 10 minutes as was originally intended.
- Update Go to 1.15
- Application, gateway, organization and end device title sections in the Console.
- Network Server downlink queues now have a capacity - by default maximum application downlink queue length is 10000 elements.
- Improve ADR algorithm loss rate computation.

### Deprecated

- Previous Javascript function signatures `Decoder()` and `Encoder()`, although they remain functional until further notice.

### Fixed

- ISM2400 RX2, beacon and ping slot frequencies are now consistent with latest LoRaWAN specification draft.
- CLI login issues when OAuth Server Address explicitly includes the `:443` HTTPS port.
- Documentation link for LoRa Cloud Device & Application Services in the Lora Cloud integration view in the Console.
- Webhooks and Pub/Subs forms in the Console will now let users choose whether they want to overwrite an existing record when the ID already exists (as opposed to overwriting by default).
- Pub/Sub integrations not backing off on internal connection failures.
- Network Server ping slot-related field validation.
- Memory usage of Network Server application uplink queues.
- Incorrect uplink FCnt display in end device title section.
- Service Data messages being routed incorrectly.

## [3.9.1] - 2020-08-19

### Added

- LoRaCloud DAS integration page in the Console.
- User Agent metadata on published events (when available).
- Option to override server name used in TLS handshake with cluster peers (`cluster.tls-server-name`).

### Changed

- Network Server now only publishes payload-related downlink events if scheduling succeeds.
- Moved remote IP event metadata outside authentication.
- Admins can now set the expiration time of temporary passwords of users.
- Application Server links are no longer canceled prematurely for special error codes. Longer back off times are used instead.

### Fixed

- Authentication metadata missing from published events.
- Under some circumstances, CLI would mistakenly import ABP devices as OTAA.
- Gateway Server could include the gateway antenna location on messages forwarded to the Network Server even if the gateway location was not public.

## [3.9.0] - 2020-08-06

### Added

- API Authentication and authorization via session cookie.
  - This requires a database schema migration (`ttn-lw-stack is-db migrate`) because of the added and modified columns.
  - This changes the `AuthInfo` API response.
- Skipping payload crypto on application-level via application link's `skip_payload_crypto` field.
- Authentication method, ID and Remote IP in events metadata.
- Service data messages published by integrations. Can be consumed using the bundled MQTT server, Webhooks or Pub/Sub integrations.
- Application package application-wide associations support.
- LoRaCloud DAS application package server URL overrides support.
- Key vault caching mechanism (see `--key-vault.cache.size` and `--key-vault.cache.ttl` options).
- Generic encryption/decryption to KeyVault.
- Option to ignore log messages for selected gRPC method on success (see `grpc.log-ignore-methods` option).
- CLI auto-completion support (automatically enabled for installable packages, also see `ttn-lw-cli complete` command).
- Options to disable profile picture and end device picture uploads (`is.profile-picture.disable-upload` and `is.end-device-picture.disable-upload`).
- Options to allow/deny non-admin users to create applications, gateways, etc. (the the `is.user-rights.*` options).
- Admins now receive emails about requested user accounts that need approval.
- Support for synchronizing gateway clocks via uplink tokens. UDP gateways may not connect to the same Gateway Server instance.
- Consistent command aliases for CLI commands.
- Laird gateway documentation.
- Option to allow unauthenticated Basic Station connections. Unset `gs.basic-station.allow-unauthenticated` to enforce auth check for production clusters. Please note that unauthenticated connections in existing connections will not be allowed unless this is set.
- Option to require TLS on connections to Redis servers (see `redis.tls.require` and related options).
- Documentation for `cache` options.
- Documentation for the Gateway Server MQTT protocol.
- Add user page in console.
- Troubleshooting guide.
- API to get configuration from the Identity Server (including user registration options and password requirements).
- Synchronize gateway time by uplink token on downstream in case the Gateway Server instance is not handling the upstream gateway connection.
- Work-around for Basic Station gateways sending uplink frames with no `xtime`.
- Document Network Server API Key requirement for Basic Station.

### Changed

- Remove version from hosted documentation paths.
- Gateway connection stats are now stored in a single key.
- The example configuration for deployments with custom certificates now also uses a CA certificate.
- Increase Network Server application uplink buffer queue size.
- `ttn-lw-cli use` command no longer adds default HTTP ports (80/443) to the OAuth Server address.
- Suppress the HTTP server logs from the standard library. This is intended to stop the false positive "unexpected EOF" error logs generated by health checks on the HTTPS ports (for API, BasicStation and Interop servers).
- Automatic collapse and expand of the sidebar navigation in the Console based on screen width.
- The header of the sidebar is now clickable in the Console.
- Overall layout and behavior of the sidebar in the Console improved.
- Improved layout and screen space utilization of event data views in the Console.
- Allow setting all default MAC settings of the Network Server. Support setting enum values using strings where applicable.

### Deprecated

- End device `skip_payload_crypto` field: it gets replaced by `skip_payload_crypto_override`.

### Fixed

- Inconsistent error message responses when retrieving connection stats from GS if the gateway is not connected.
- Empty form validation in the Console.
- CLI crash when listing application package default associations without providing an application ID.
- Decoding of uplinks with frame counters exceeding 16 bits in Application Server.
- Validation of keys for gateway metrics and version fields.
- Read only access for the gateway overview page in the Console.
- Fix an issue that frequently caused event data views crashing in the Console.
- Application Server contacting Join Server via interop for fetching the AppSKey.
- Low color contrast situations in the Console.
- Application Server pub/sub integrations race condition during shutdown.
- Console webhook templates empty headers error.
- Console MQTT URL validation.
- AFCntDown from the application-layer is respected when skipping application payload crypto.
- RTT usage for calculating downlink delta.
- Synchronize concentrator timestamp when uplink messages arrive out-of-order.

## [3.8.6] - 2020-07-10

### Added

- Payload formatter documentation.
- CLI support for setting message payload formatters from a local file. (see `--formatters.down-formatter-parameter-local-file` and `--formatters.up-formatter-parameter-local-file` options).

### Changed

- Gateway connection stats are now stored in a single key.

### Fixed

- Uplink frame counters being limited to 16 bits in Network Server.

## [3.8.5] - 2020-07-06

### Added

- Option to reset end device payload formatters in the Console.
- Service discovery using DNS SRV records for external Application Server linking.
- Functionality to set end device attributes in the Console.
- Event description tooltip to events in the Console.
- CLI support for setting and unsetting end device location (see `--location.latitude`, `--location.longitude`, `--location.altitude` and `--location.accuracy` options).
- Functionality to allow admin users to list all applications and gateways in the Console.
- Ursalink UG8X gateway documentation.
- Intercom, Google Analytics, and Emojicom feedback in documentation.
- LORIX One gateway documentation.
- Display own user name instead of ID in Console if possible.
- Option to hide rarely used fields in the Join Settings step (end device wizard) in the Console.

### Changed

- JSON uplink message doc edited for clarity.
- The CLI snap version uses the `$SNAP_USER_COMMON` directory for config by default, so that it is preserved between revisions.
- Defer events subscriptions until there is actual interest for events.
- End device creation form with wizard in the Console.

### Removed

- Requirement to specify `frequency_plan_id` when creating gateways in the Console.

### Fixed

- Endless authentication refresh loop in the Console in some rare situations.
- Logout operation not working properly in the Console in some rare situations.
- Handling API key deletion event for applications, gateways, organizations and users.
- Organization API key deletion in the Console.
- CLI now only sends relevant end device fields to Identity Server on create.
- Maximum ADR data rate index used in 1.0.2a and earlier versions of AU915 band.
- End device events stream restart in the Console.
- CLI was unable to read input from pipes.
- Timezones issue in claim authentication code form, causing time to reverse on submission.
- Errors during submit of the join settings for end devices in the Console.

## [3.8.4] - 2020-06-12

### Added

- Metrics for log messages, counted per level and namespace.
- Allow suppressing logs on HTTP requests for user-defined paths (see `--http.log-ignore-paths` option).
- Redux state and actions reporting to Sentry
- Serving frontend sourcemaps in production
- Frequency plan documentation.
- LoRa Basics Station documentation.

### Changed

- Suppress a few unexpected EOF errors, in order to reduce noise in the logs for health checks.

### Fixed

- Packet Broker Agent cluster ID is used as subscription group.
- LinkADR handling in 72-channel bands.
- Data uplink metrics reported by Application Server.

## [3.8.3] - 2020-06-05

### Added

- Favicon to documentation pages.
- Draft template for documentation.

### Changed

- Late scheduling algorithm; Gateway Server now takes the 90th percentile of at least the last 5 round-trip times of the last 30 minutes into account to determine whether there's enough time to send the downlink to the gateway. This was the highest round-trip time received while the gateway was connected.

### Fixed

- Downlink scheduling to gateways which had one observed round-trip time that was higher than the available time to schedule. In some occassions, this broke downlink at some point while the gateway was connected.

## [3.8.2] - 2020-06-03

### Added

- Console logout is now propagated to the OAuth provider.
  - This requires a database migration (`ttn-lw-stack is-db migrate`) because of the added columns.
  - To set the `logout-redirect-uris` for existing clients, the CLI client can be used, e.g.: `ttn-lw-cli clients update console --logout-redirect-uris "https://localhost:8885/console" --redirect-uris "http://localhost:1885/console"`.
- Packet Broker Agent to act as Forwarder and Home Network. See `pba` configuration section.
- JavaScript style guide to our `DEVELOPMENT.md` documentation.
- Schedule end device downlinks in the Console.
- Support for repeated `RekeyInd`. (happens when e.g. `RekeyConf` is lost)
- Validate the `DevAddr` when switching session as a result of receiving `RekeyInd`.
- Error details for failed events in the Console.
- `Unknown` and `Other cluster` connection statuses to the gateways table in the Console.
- LoRaWAN 2.4 GHz band `ISM2400`.
- Unset end device fields using the CLI (see `--unset` option)
- Join EUI and Dev EUI columns to the end device table in the Console.
- CLI creates user configuration directory if it does not exist when generating configuration file.
- Upgrading guide in docs.
- Glossary.
- Event details in the Console traffic view.
- Gateway Server events for uplink messages now contain end device identifiers.
- Setting custom gateway attributes in the Console.
- Pub/Sub documentation.
- Return informative well-known errors for standard network and context errors.
- Error notification in list views in the Console.
- Latest "last seen" info and uplink frame counts for end devices in the Console.
- Latest "last seen" info for applications in the Console.

### Changed

- Conformed JavaScript to new code style guide.
- Removed login page of the Console (now redirects straight to the OAuth login).
- Network Server now records `LinkADRReq` rejections and will not retry rejected values.
- Improved `NewChannelReq`, `DLChannelReq` and `LinkADRReq` efficiency.
- For frames carrying only MAC commands, Network Server now attempts to fit them in FOpts omitting FPort, if possible, and sends them in FRMPayload with FPort 0 as usual otherwise.
- Submit buttons are now always enabled in the Console, regardless of the form's validation state.
- Disabled ADR for `ISM2400` band.
- Network Server will attempt RX1 for devices with `Rx1Delay` of 1 second, if possible.
- Network Server will not attempt to schedule MAC-only frames in ping slots or RXC windows.
- Network Server will only attempt to schedule in a ping slot or RXC window after RX2 has passed.
- Network Server will schedule all time-bound network-initiated downlinks at most RX1 delay ahead of time.
- Network Server now uses its own internal clock in `DeviceTimeAns`.
- Troubleshooting section of `DEVELOPMENT.md`
- Change console field labels from `MAC version` and `PHY version` to `LoRaWAN version` and `Regional Parameters version` and add descriptions

### Fixed

- Handling of device unsetting the ADR bit in uplink, after ADR has been started.
- Invalid `oauth-server-address` in CLI config generated by `use` command when config file is already present.
- Network Server now properly handles FPort 0 data uplinks carrying FOpts.
- Data rate 4 in version `1.0.2-a` of AU915.
- Incorrect `TxOffset` values used by Network Server in some bands.
- OAuth authorization page crashing.
- Byte input in scheduling downlink view.
- OAuth client token exchange and refresh issues when using TLS with a RootCA.
- Join Server and Application Server device registries now return an error when deleting keys on `SET` operations. The operation was never supported and caused an error on `GET` instead.
- Clearing end device events list in the Console.
- Some views not being accessible in the OAuth app (e.g. update password).
- `LinkADRReq` scheduling.
- Unsetting NwkKey in Join Server.
- CSRF token validation issues preventing login and logout in some circumstances.
- Typo in Application Server configuration documentation (webhook downlink).
- Unset fields via CLI on Join Server, i.e. `--unset root-keys.nwk-key`.
- Reconnecting UDP gateways that were disconnected by a new gateway connection.
- ADR in US915-like bands.

## [3.7.2] - 2020-04-22

### Added

- CLI can now dump JSON encoded `grpc_payload` field for unary requests (see `--dump-requests` flag).
- Template ID column in the webhook table in the Console.
- Select all field mask paths in CLI get, list and search commands (see `--all` option).
- Create webhooks via webhook templates in the Console.
- `ns.up.data.receive` and `ns.up.join.receive` events, which are triggered when respective uplink is received and matched to a device by Network Server.
- `ns.up.data.forward` and `ns.up.join.accept.forward` events, which are triggered when respective message is forwarded from Network Server to Application Server.
- `ns.up.join.cluster.attempt` and `ns.up.join.interop.attempt` events, which are triggered when the join-request is sent to respective Join Server by the Network Server.
- `ns.up.join.cluster.success` and `ns.up.join.interop.success` events, which are triggered when Network Server's join-request is accepted by respective Join Server.
- `ns.up.join.cluster.fail` and `ns.up.join.interop.fail` events, which are triggered when Network Server's join-request to respective Join Server fails.
- `ns.up.data.process` and `ns.up.join.accept.process` events, which are triggered when respective message is successfully processed by Network Server.
- `ns.down.data.schedule.attempt` and `ns.down.join.schedule.attempt` events, which are triggered when Network Server attempts to schedule a respective downlink on Gateway Server.
- `ns.down.data.schedule.success` and `ns.down.join.schedule.success` events, which are triggered when Network Server successfully schedules a respective downlink on Gateway Server.
- `ns.down.data.schedule.fail` and `ns.down.join.schedule.fail` events, which are triggered when Network Server fails to schedule a respective downlink on Gateway Server.
- Specify gRPC port and OAuth server address when generating a CLI config file with `ttn-lw-cli use` (see `--grpc-port` and `--oauth-server-address` options).
- Guide to connect MikroTik Routerboard

### Changed

- Styling improvements to webhook and pubsub table in Console.
- Gateway location is updated even if no antenna locations had been previously set.
- Renamed `ns.application.begin_link` event to `ns.application.link.begin`.
- Renamed `ns.application.end_link` event to `ns.application.link.end`.
- `ns.up.data.drop` and `ns.up.join.drop` events are now triggered when respective uplink duplicate is dropped by Network Server.
- Network Server now drops FPort 0 data uplinks with non-empty FOpts.
- Frontend asset hashes are loaded dynamically from a manifest file instead of being built into the stack binary.
- Removed `Cache-Control` header for static files.
- Sort events by `time` in the Console.
- Restructure doc folder

### Removed

- `ns.up.merge_metadata` event.
- `ns.up.receive_duplicate` event.
- `ns.up.receive` event.

### Fixed

- End device claim display bug when claim dates not set.
- DeviceModeInd handling for LoRaWAN 1.1 devices.
- Do not perform unnecessary gateway location updates.
- Error display on failed end device import in the Console.
- Update password view not being accessible
- FOpts encryption and decryption for LoRaWAN 1.1 devices.
- Application Server returns an error when trying to delete a device that does not exist.
- Network Server returns an error when trying to delete a device that does not exist.
- Retrieve LNS Trust without LNS Credentials attribute.
- Too strict webhook base URL validation in the Console.
- Webhook and PubSub total count in the Console.
- DevEUI is set when creating ABP devices via CLI.
- CLI now shows all supported enum values for LoraWAN fields.
- Application Server does not crash when retrieving a webhook template that does not exist if no template repository has been configured.
- Application Server does not crash when listing webhook templates if no template repository has been configured.
- Error display on failed end device fetching in the Console.
- Various inconsistencies with Regional Parameters specifications.

## [3.7.0] - 2020-04-02

### Added

- Update gateway antenna location from incoming status message (see `update_location_from_status` gateway field and `--gs.update-gateway-location-debounce-time` option).
  - This requires a database migration (`ttn-lw-stack is-db migrate`) because of the added columns.
- Access Tokens are now linked to User Sessions.
  - This requires a database migration (`ttn-lw-stack is-db migrate`) because of the added columns.
- Edit application attributes in Application General Settings in the Console
- New `use` CLI command to automatically generate CLI configuration files.
- View/edit `update_location_from_status` gateway property using the Console.

### Changed

- Default DevStatus periodicity is increased, which means that, by default, DevStatusReq will be scheduled less often.
- Default class B and C timeouts are increased, which means that, by default, if the Network Server expects an uplink from the device after a downlink, it will wait longer before rescheduling the downlink.
- In case downlink frame carries MAC requests, Network Server will not force the downlink to be sent confirmed in class B and C.

### Fixed

- Fix organization collaborator view not being accessible in the Console.
- Error display on Data pages in the Console.
- Fix too restrictive MQTT client validation in PubSub form in the Console.
- Fix faulty display of device event stream data for end devices with the same ID in different applications.
- Trailing slashes handling in webhook paths.
- End device location display bug when deleting the location entry in the Console.
- GS could panic when gateway connection stats were updated while updating the registry.
- Local CLI and stack config files now properly override global config.
- Error display on failed end device deletion in the Console.

## [3.6.3] - 2020-03-30

### Fixed

- Limited throughput in upstream handlers in Gateway Server when one gateway's upstream handler is busy.

## [3.6.2] - 2020-03-19

### Fixed

- Entity events subscription release in the Console (Firefox).
- RekeyInd handling for LoRaWAN 1.1 devices.
- Network server deduplication Redis configuration.
- Change the date format in the Console to be unambiguous (`17 Mar, 2020`).
- Handling of uplink frame counters exceeding 65535.
- Gateway events subscription release in the Console.
- Panic when receiving a UDP `PUSH_DATA` frame from a gateway without payload.

### Security

- Admin users that are suspended can no longer create, view or delete other users.

## [3.6.1] - 2020-03-13

### Added

- New `list` and `request-validation` subcommands for the CLI's `contact-info` commands.
- Device Claim Authentication Code page in the Console.
- Gateway Server rate limiting support for the UDP frontend, see (`--gs.udp.rate-limiting` options).
- Uplink deduplication via Redis in Network Server.

### Changed

- Network and Application Servers now maintain application downlink queue per-session.
- Gateway Server skips setting up an upstream if the DevAddr prefixes to forward are empty.
- Gateway connection stats are now cached in Redis (see `--cache.service` and `--gs.update-connections-stats-debounce-time` options).

### Fixed

- Telemetry and events for gateway statuses.
- Handling of downlink frame counters exceeding 65535.
- Creating 1.0.4 ABP end devices via the Console.
- ADR uplink handling.
- Uplink retransmission handling.
- Synchronizing Basic Station concentrator time after reconnect or initial connect after long inactivity.

### Security

- Changing username and password to be not required in pubsub integration.

## [3.6.0] - 2020-02-27

### Added

- Class B support.
- WebSocket Ping-Pong support for Basic Station frontend in the Gateway Server.
- LoRaWAN 1.0.4 support.

### Changed

- Do not use `personal-files` plugin for Snap package.
- Network Server will never attempt RX1 for devices with `Rx1Delay` of 1 second.
- Improved efficiency of ADR MAC commands.
- Gateway Configuration Server will use the default WebSocket TLS port if none is set.

### Fixed

- End device events subscription release in the Console.
- Blocking UDP packet handling while the gateway was still connecting. Traffic is now dropped while the connection is in progress, so that traffic from already connected gateways keep flowing.
- Join-request transmission parameters.
- ADR in 72-channel regions.
- Payload length limits used by Network Server being too low.
- CLI ignores default config files that cannot be read.
- Device creation rollback potentially deleting existing device with same ID.
- Returned values not representing the effective state of the devices in Network Server when deprecated field paths are used.
- Downlink queue operations in Network Server for LoRaWAN 1.1 devices.

## [3.5.3] - 2020-02-14

### Added

- Display of error payloads in console event log.
- Zero coordinate handling in location form in the Console.

### Fixed

- Updating `supports_class_c` field in the Device General Settings Page in the Console.
- Updating MQTT pubsub configuration in the Console
- Handling multiple consequent updates of MQTT pubsub/webhook integrations in the Console.
- Displaying total device count in application overview section when using device search in the Console
- FQDN used for Backend Interfaces interoperability requests.
- Exposing device sensitive fields to unrelated stack components in the Console.
- CLI trying to read input while none available.
- Reconnections of gateways whose previous connection was not cleaned up properly. New connections from the same gateway now actively disconnects existing connections.
- `ttn-lw-stack` and `ttn-lw-cli` file permission errors when installed using snap.
  - You may need to run `sudo snap connect ttn-lw-stack:personal-files`
- Changing username and password to be not required in pubsub integration

## [3.5.2] - 2020-02-06

### Fixed

- Channel mask encoding in LinkADR MAC command.
- Frequency plan validation in Network Server on device update.
- Authentication of Basic Station gateways.

## [3.5.1] - 2020-01-29

### Added

- Responsive side navigation (inside entity views) to the Console.
- Overall responsiveness of the Console.
- Support for configuring Redis connection pool sizes with `redis.pool-size` options.

### Fixed

- Crashes on Gateway Server start when traffic flow started while The Things Stack was still starting.
- Not detecting session change in Application Server when interop Join Server did not provide a `SessionKeyID`.

## [3.5.0] - 2020-01-24

### Added

- Support for releasing gateway EUI after deletion.
- Support in the Application Server for the `X-Downlink-Apikey`, `X-Downlink-Push` and `X-Downlink-Replace` webhook headers. They allow webhook integrations to determine which endpoints to use for downlink queue operations.
- `as.webhooks.downlinks.public-address` and `as.webhooks.downlinks.public-tls-address` configuration options to the Application Server.
- Support for adjusting the time that the Gateway Server schedules class C messages in advance per gateway.
  - This requires a database migration (`ttn-lw-stack is-db migrate`) because of the added columns.
- `end-devices use-external-join-server` CLI subcommand, which disassociates and deletes the device from Join Server.
- `mac_settings.beacon_frequency` end device field, which defines the default frequency of class B beacon in Hz.
- `mac_settings.desired_beacon_frequency` end device field, which defines the desired frequency of class B beacon in Hz that will be configured via MAC commands.
- `mac_settings.desired_ping_slot_data_rate_index` end device field, which defines the desired data rate index of the class B ping slot that will be configured via MAC commands.
- `mac_settings.desired_ping_slot_frequency` end device field, which defines the desired frequency of the class B ping slot that will be configured via MAC commands.
- Mobile navigation menu to the Console.
- View and edit all Gateway settings from the Console.
- `skip_payload_crypto` end device field, which makes the Application Server skip decryption of uplink payloads and encryption of downlink payloads.
- `app_s_key` and `last_a_f_cnt_down` uplink message fields, which are set if the `skip_payload_crypto` end device field is true.
- Support multiple frequency plans for a Gateway.
- Entity search by ID in the Console.

### Changed

- `resets_join_nonces` now applies to pre-1.1 devices as well as 1.1+ devices.
- Empty (`0x0000000000000000`) JoinEUIs are now allowed.

### Fixed

- Respect stack components on different hosts when connected to event sources in the Console.
- Pagination of search results.
- Handling OTAA devices registered on an external Join Server in the Console.
- RxMetadata Location field from Gateway Server.
- Channel mask encoding in LinkADR MAC command.
- Device location and payload formatter form submits in the Console.
- Events processing in the JS SDK.
- Application Server frontends getting stuck after their associated link is closed.

## [3.4.2] - 2020-01-08

### Added

- Forwarding of backend warnings to the Console.
- Auth Info service to the JavaScript SDK.
- Subscribable events to the JavaScript SDK.
- Include `gateway_ID` field in Semtech UDP configuration response from Gateway Configuration Server.
- Sorting feature to entity tables in the Console.

### Changed

- Increase time that class C messages are scheduled in advance from 300 to 500 ms to support higher latency gateway backhauls.

### Fixed

- Fix selection of pseudo wildcard rights being possible (leading to crash) in the Console even when such right cannot be granted.
- Fix loading spinner being stuck infinitely in gateway / application / organization overview when some rights aren't granted to the collaborator.
- Fix deadlock of application add form in the Console when the submit results in an error.
- Fix ttn-lw-cli sometimes refusing to update Gateway EUI.

## [3.4.1] - 2019-12-30

### Added

- Support for ordering in `List` RPCs.
- Detect existing Basic Station time epoch when the gateway was already running long before it (re)connected to the Gateway Server.

### Changed

- Reduce the downlink path expiry window to 15 seconds, i.e. typically missing three `PULL_DATA` frames.
- Reduce the connection expiry window to 1 minute.
- Reduce default UDP address block time from 5 minutes to 1 minute. This allows for faster reconnecting if the gateway changes IP address. The downlink path and connection now expire before the UDP source address is released.

### Fixed

- Fix class A downlink scheduling when an uplink message has been received between the triggering uplink message.

## [3.4.0] - 2019-12-24

### Added

- Downlink queue operation topics in the PubSub integrations can now be configured using the Console.
- `List` RPC in the user registry and related messages.
- User management for admins in the Console.
- `users list` command in the CLI.
- Support for getting Kerlink CPF configurations from Gateway Configuration Server.
- Support for Microchip ATECC608A-TNGLORA-C manifest files in device template conversion.

### Fixed

- Fix the PubSub integration edit page in the Console.
- Fix updating and setting of webhook headers in the Console.
- Fix DevNonce checks for LoRaWAN 1.0.3.

## [3.3.2] - 2019-12-04

### Added

- Support for selecting gateways when queueing downlinks via CLI (see `class-b-c.gateways` option).
- Options `is.oauth.ui.branding-base-url` and `console.ui.branding-base-url` that can be used to customize the branding (logos) of the web UI.
- Email templates can now also be loaded from blob buckets.
- Support for pagination in search APIs.
- Search is now also available to non-admin users.
- Support for searching end devices within an application.
- Notification during login informing users of unapproved user accounts.
- Support maximum EIRP value from frequency plans sub-bands.
- Support duty-cycle value from frequency plans sub-bands.

### Changed

- Allow enqueuing class B/C downlinks regardless of active device class.

### Fixed

- Fix crashing of organization collaborator edit page.
- Avoid validating existing queue on application downlink pushes.
- Correct `AU_915_928` maximum EIRP value to 30 dBm in 915.0 – 928.0 MHz (was 16.15 dBm).
- Correct `US_902_928` maximum EIRP value to 23.15 dBm in 902.3 – 914.9 MHz (was 32.15 dBm) and 28.15 dBm in 923.3 – 927.5 MHz (was 32.15 dBm). This aligns with US915 Hybrid Mode.
- Correct `AS_923` maximum EIRP value to 16 dBm in 923.0 – 923.5 MHz (was 16.15 dBm).

### Security

- Keep session keys separate by `JoinEUI` to avoid conditions where session keys are retrieved only by `DevEUI` and the session key identifier. This breaks retrieving session keys of devices that have been activated on a deployment running a previous version. Since the Application Server instances are currently in-cluster, there is no need for an Application Server to retrieve the `AppSKey` from the Join Server, making this breaking change ineffective.

## [3.3.1] - 2019-11-26

### Added

- Add support for Redis Sentinel (see `redis.failover.enable`, `redis.failover.master-name`, `redis.failover.addresses` options).

### Fixed

- Fix `AppKey` decryption in Join Server.

## [3.3.0] - 2019-11-25

### Added

- Add support for encrypting device keys at rest (see `as.device-kek-label`, `js.device-kek-label` and `ns.device-kek-label` options).
- The Network Server now provides the timestamp at which it received join-accept or data uplink messages.
- Add more details to logs that contain errors.
- Support for end device pictures in the Identity Server.
  - This requires a database migration (`ttn-lw-stack is-db migrate`) because of the added columns.
- Support for end device pictures in the CLI.

### Fixed

- Fix an issue causing unexpected behavior surrounding login, logout and token management in the Console.
- Fix an issue causing the application link page of the Console to load infinitely.

## [3.2.6] - 2019-11-18

### Fixed

- Fix active application link count being limited to 10 per CPU.
- The Application Server now fills the timestamp at which it has received uplinks from the Network Server.

## [3.2.5] - 2019-11-15

### Added

- Support for creating applications and gateway with an organization as the initial owner in the Console.
- Hide views and features in the Console that the user and stack configuration does not meet the necessary requirements for.
- Full range of Join EUI prefixes in the Console.
- Support specifying the source of interoperability server client CA configuration (see `interop.sender-client-ca.source` and related fields).

### Changed

- Reading and writing of session keys in Application and Network server registries now require device key read and write rights respectively.
- Implement redesign of entity overview title sections to improve visual consistency.

### Deprecated

- `--interop.sender-client-cas` in favor of `--interop.sender-client-ca` sub-fields in the stack.

### Fixed

- Fix gateway API key forms being broken in the Console.
- Fix MAC command handling in retransmissions.
- Fix multicast device creation issues.
- Fix device key unwrapping.
- Fix setting gateway locations in the Console.

## [3.2.4] - 2019-11-04

### Added

- Support LoRa Alliance TR005 Draft 3 QR code format.
- Connection indicators in Console's gateway list.
- TLS support for application link in the Console.
- Embedded documentation served at `/assets/doc`.

### Fixed

- Fix device creation rollback potentially deleting existing device with same ID.
- Fix missing transport credentials when using external NS linking.

## [3.2.3] - 2019-10-24

### Added

- Emails when the state of a user or OAuth client changes.
- Option to generate claim authentication codes for devices automatically.
- User invitations can now be sent and redeemed.
- Support for creating organization API keys in the Console.
- Support for deleting organization API keys in the Console.
- Support for editing organization API keys in the Console.
- Support for listing organization API keys in the Console.
- Support for managing organization API keys and rights in the JS SDK.
- Support for removing organization collaborators in the Console.
- Support for editing organization collaborators in the Console.
- Support for listing organization collaborators in the Console.
- Support for managing organization collaborators and rights in the JS SDK.
- MQTT integrations page in the Console.

### Changed

- Rename "bulk device creation" to "import devices".
- Move device import button to the end device tables (and adapt routing accordingly).
- Improve downlink performance.

### Fixed

- Fix issues with device bulk creation in Join Server.
- Fix device import not setting component hosts automatically.
- Fix NewChannelReq scheduling condition.
- Fix publishing events for generated MAC commands.
- Fix saving changes to device general settings in the Console.

## [3.2.2] - 2019-10-14

### Added

- Initial API and CLI support for LoRaWAN application packages and application package associations.
- New documentation design.
- Support for ACME v2.

### Deprecated

- Deprecate the `tls.acme.enable` setting. To use ACME, set `tls.source` to `acme`.

### Fixed

- Fix giving priority to ACME settings to remain backward compatible with configuration for `v3.2.0` and older.

## [3.2.1] - 2019-10-11

### Added

- `support-link` URI config to the Console to show a "Get Support" button.
- Option to explicitly enable TLS for linking of an Application Server on an external Network Server.
- Service to list QR code formats and generate QR codes in PNG format.
- Status message forwarding functions to upstream host/s.
- Support for authorizing device claiming on application level through CLI. See `ttn-lw-cli application claim authorize --help` for more information.
- Support for claiming end devices through CLI. See `ttn-lw-cli end-device claim --help` for more information.
- Support for converting Microchip ATECC608A-TNGLORA manifest files to device templates.
- Support for Crypto Servers that do not expose device root keys.
- Support for generating QR codes for claiming. See `ttn-lw-cli end-device generate-qr --help` for more information.
- Support for storage of frequency plans, device repository and interoperability configurations in AWS S3 buckets or GCP blobs.

### Changed

- Enable the V2 MQTT gateway listener by default on ports 1881/8881.
- Improve handling of API-Key and Collaborator rights in the console.

### Fixed

- Fix bug with logout sometimes not working in the console.
- Fix not respecting `RootCA` and `InsecureSkipVerify` TLS settings when ACME was configured for requesting TLS certificates.
- Fix reading configuration from current, home and XDG directories.

## [3.2.0] - 2019-09-30

### Added

- A map to the overview pages of end devices and gateways.
- API to retrieve MQTT configurations for applications and gateways.
- Application Server PubSub integrations events.
- `mac_settings.desired_max_duty_cycle`, `mac_settings.desired_adr_ack_delay_exponent` and `mac_settings.desired_adr_ack_limit_exponent` device flags.
- PubSub integrations to the console.
- PubSub service to JavaScript SDK.
- Support for updating `mac_state.desired_parameters`.
- `--tls.insecure-skip-verify` to skip certificate chain verification (insecure; for development only).

### Changed

- Change the way API key rights are handled in the `UpdateAPIKey` rpc for Applications, Gateways, Users and Organizations. Users can revoke or add rights to api keys as long as they have these rights.
- Change the way collaborator rights are handled in the `SetCollaborator` rpc for Applications, Gateways, Clients and Organizations. Collaborators can revoke or add rights to other collaborators as long as they have these rights.
- Extend device form in the Console to allow creating OTAA devices without root keys.
- Improve confirmed downlink operation.
- Improve gateway connection status indicators in Console.
- Upgrade Gateway Configuration Server to a first-class cluster role.

### Fixed

- Fix downlink length computation in the Network Server.
- Fix implementation of CUPS update-info endpoint.
- Fix missing CLI in `deb`, `rpm` and Snapcraft packages.

## [3.1.2] - 2019-09-05

### Added

- `http.redirect-to-host` config to redirect all HTTP(S) requests to the same host.
- `http.redirect-to-tls` config to redirect HTTP requests to HTTPS.
- Organization Create page in the Console.
- Organization Data page to the console.
- Organization General Settings page to the console.
- Organization List page.
- Organization Overview page to the console.
- Organizations service to the JS SDK.
- `create` method in the Organization service in the JS SDK.
- `deleteById` method to the Organization service in the JS SDK.
- `getAll` method to the Organizations service.
- `getAll` method to the Organization service in the JS SDK.
- `getById` method to the Organization service in the JS SDK.
- `openStream` method to the Organization service in the JS SDK.
- `updateById` method to the Organization service in the JS SDK.

### Changed

- Improve compatibility with various Class C devices.

### Fixed

- Fix root-relative OAuth flows for the console.

## [3.1.1] - 2019-08-30

### Added

- `--tls.acme.default-host` flag to set a default (fallback) host for connecting clients that do not use TLS-SNI.
- AS-ID to validate the Application Server with through the Common Name of the X.509 Distinguished Name of the TLS client certificate. If unspecified, the Join Server uses the host name from the address.
- Defaults to `ttn-lw-cli clients create` and `ttn-lw-cli users create`.
- KEK labels for Network Server and Application Server to use to wrap session keys by the Join Server. If unspecified, the Join Server uses a KEK label from the address, if present in the key vault.
- MQTT PubSub support in the Application Server. See `ttn-lw-cli app pubsub set --help` for more details.
- Support for external email templates in the Identity Server.
- Support for Join-Server interoperability via Backend Interfaces specification protocol.
- The `generateDevAddress` method in the `Ns` service.
- The `Js` service to the JS SDK.
- The `listJoinEUIPrefixes` method in the `Js` service.
- The `Ns` service to the JS SDK.
- The new The Things Stack branding.
- Web interface for changing password.
- Web interface for requesting temporary password.

### Changed

- Allow admins to create temporary passwords for users.
- CLI-only brew tap formula is now available as `TheThingsNetwork/lorawan-stack/ttn-lw-cli`.
- Improve error handling in OAuth flow.
- Improve getting started guide for a deployment of The Things Stack.
- Optimize the way the Identity Server determines memberships and rights.

### Deprecated

- `--nats-server-url` in favor of `--nats.server-url` in the PubSub CLI support.

### Removed

- `ids.dev_addr` from allowed field masks for `/ttn.lorawan.v3.NsEndDeviceRegistry/Set`.
- Auth from CLI's `forgot-password` command and made it optional on `update-password` command.
- Breadcrumbs from Overview, Application and Gateway top-level views.

### Fixed

- Fix `grants` and `rights` flags of `ttn-lw-cli clients create`.
- Fix a bug that resulted in events streams crashing in the console.
- Fix a bug where uplinks from some Basic Station gateways resulted in the connection to break.
- Fix a security issue where non-admin users could edit admin-only fields of OAuth clients.
- Fix an issue resulting in errors being unnecessarily logged in the console.
- Fix an issue with the `config` command rendering some flags and environment variables incorrectly.
- Fix API endpoints that allowed HTTP methods that are not part of our API specification.
- Fix console handling of configured mount paths other than `/console`.
- Fix handling of `ns.dev-addr-prefixes`.
- Fix incorrect error message in `ttn-lw-cli users oauth` commands.
- Fix propagation of warning headers in API responses.
- Fix relative time display in the Console.
- Fix relative time display in the Console for IE11, Edge and Safari.
- Fix unable to change LoRaWAN MAC and PHY version.
- Resolve flickering display issue in the overview pages of entities in the console.

## [3.1.0] - 2019-07-26

### Added

- `--headers` flag to `ttn-lw-cli applications webhooks set` allowing users to set HTTP headers to add to webhook requests.
- `getByOrganizationId` and `getByUserId` methods to the JS SDK.
- A new documentation system.
- A newline between list items returned from the CLI when using a custom `--output-format` template.
- An `--api-key` flag to `ttn-lw-cli login` that allows users to configure the CLI with a more restricted (Application, Gateway, ...) API key instead of the usual "all rights" OAuth access token.
- API for getting the rights of a single collaborator on (member of) an entity.
- Application Payload Formatters Page in the console.
- Class C and Multicast guide.
- CLI support for enabling/disabling JS, GS, NS and AS through configuration.
- Components overview in documentation.
- Device Templates to create, convert and map templates and assign EUIs to create large amounts of devices.
- Downlink Queue Operations guide.
- End device level payload formatters to console.
- Event streaming views for end devices.
- Events to device registries in the Network Server, Application Server and Join Server.
- Functionality to delete end devices in the console.
- Gateway General Settings Page to the console.
- Getting Started guide for command-line utility (CLI).
- Initial overview page to console.
- Native support to the Basic Station LNS protocol in the Gateway Server.
- NS-JS and AS-JS Backend Interfaces 1.0 and 1.1 draft 3 support.
- Option to revoke user sessions and access tokens on password change.
- Support for NS-JS and AS-JS Backend Interfaces.
- Support for URL templates inside the Webhook paths ! The currently supported fields are `appID`, `appEUI`, `joinEUI`, `devID`, `devEUI` and `devAddr`. They can be used using RFC 6570.
- The `go-cloud` integration to the Application Server. See `ttn-lw-cli applications pubsubs --help` for more details.
- The `go-cloud` integration to the Application Server. This integration enables downlink and uplink messaging using the cloud pub-sub by setting up the `--as.pubsub.publish-urls` and `--as.pubsub.subscribe-urls` parameters. You can specify multiple publish endpoints or subscribe endpoints by repeating the parameter (i.e. `--as.pubsub.publish-urls url1 --as.pubsub.publish-urls url2 --as.pubsub.subscribe-urls url3`).
- The Gateway Data Page to the console.
- View to update the antenna location information of gateways.
- View to update the location information of end devices.
- Views to handle integrations (webhooks) to the console.
- Working with Events guide.

### Changed

- Change database index names for invitation and OAuth models. Existing databases are migrated automatically.
- Change HTTP API for managing webhooks to avoid conflicts with downlink webhook paths.
- Change interpretation of frequency plan's maximum EIRP from a ceiling to a overriding value of any band (PHY) settings.
- Change the prefix of Prometheus metrics from `ttn_` to `ttn_lw_`.
- Rename the label `server_address` of Prometheus metrics `grpc_client_conns_{opened,closed}_total` to `remote_address`
- Resolve an issue where the stack complained about sending credentials on insecure connections.
- The Events endpoint no longer requires the `_ALL` right on requested entities. All events now have explicit visibility rules.

### Deprecated

- `JsEndDeviceRegistry.Provision()` rpc. Please use `EndDeviceTemplateConverter.Convert()` instead.

### Removed

- Remove the address label from Prometheus metric `grpc_server_conns_{opened,closed}_total`.

### Fixed

- Fix Basic Station CUPS LNS credentials blob.
- Fix a leak of entity information in List RPCs.
- Fix an issue that resulted in some event errors not being shown in the console.
- Fix an issue where incorrect error codes were returned from the console's OAuth flow.
- Fix clearing component addresses on updating end devices through CLI.
- Fix CLI panic for invalid attributes.
- Fix crash when running some `ttn-lw-cli organizations` commands without `--user-id` flag.
- Fix dwell-time issues in AS923 and AU915 bands.
- Fix occasional issues with downlink payload length.
- Fix the `x-total-count` header value for API Keys and collaborators.
- Fix the error that is returned when deleting a collaborator fails.

### Security

- Update node packages to fix known vulnerabilities.

## [3.0.4] - 2019-07-10

### Fixed

- Fix rights caching across multiple request contexts.

## [3.0.3] - 2019-05-10

### Added

- Support for getting automatic Let's Encrypt certificates. Add the new config flags `--tls.acme.enable`, `--tls.acme.dir=/path/to/storage`, `--tls.acme.hosts=example.com`, `--tls.acme.email=you@example.com` flags (or their env/config equivalent) to make it work. The `/path/to/storage` dir needs to be `chown`ed to `886:886`. See also `docker-compose.yml`.
- `GetApplicationAPIKey`, `GetGatewayAPIKey`, `GetOrganizationAPIKey`, `GetUserAPIKey` RPCs and related messages.
- "General Settings" view for end devices.
- `--credentials-id` flag to CLI that allows users to be logged in with mulitple credentials and switch between them.
- A check to the Identity Server that prevents users from deleting applications that still contain end devices.
- Application Collaborators management to the console.
- Checking maximum round-trip time for late-detection in downlink scheduling.
- Configuration service to JS SDK.
- Device list page to applications in console.
- Events to the application management pages.
- Round-trip times to Gateway Server connection statistics.
- Support for the value `cloud` for the `--events.backend` flag. When this flag is set, the `--events.cloud.publish-url` and `--events.cloud.subscribe-url` are used to set up a cloud pub-sub for events.
- Support for uplink retransmissions.
- Using median round-trip time value for absolute time scheduling if the gateway does not have GPS time.

### Changed

- Change encoding of keys to hex in device key generation (JS SDK).
- Change interpretation of absolute time in downlink messages from time of transmission to time of arrival.
- Improve ADR algorithm performance.
- Improve ADR performance.
- Make late scheduling default for gateways connected over UDP to avoid overwriting queued downlink.
- Make sure that non-user definable fields of downlink messages get discarded across all Application Server frontends.
- Prevent rpc calls to JS when the device has `supports_join` set to `false` (JS SDK).
- Update the development tooling. If you are a developer, make sure to check the changes in CONTRIBUTING.md and DEVELOPMENT.md.

### Fixed

- Fix `AppAs` not registered for HTTP interfacing while it is documented in the API.
- Fix absolute time scheduling with UDP connected gateways
- Fix authentication of MQTT and gRPC connected gateways
- Fix connecting MQTT V2 gateways
- Fix faulty composition of default values with provided values during device creation (JS SDK)
- Fix preserving user defined priority for application downlink
- Fix UDP downlink format for older forwarders
- Fix usage of `URL` class in browsers (JS SDK)

## [3.0.2] - 2019-04-12

### Changed

- Upgrade Go to 1.12

### Fixed

- Fix streaming events over HTTP with Gzip enabled.
- Fix resetting downlink channels for US, AU and CN end devices.
- Fix rendering of enums in JSON.
- Fix the permissions of our Snap package.

## [3.0.1] - 2019-04-10

### Added

- `dev_addr` to device fetched from the Network Server.
- `received_at` to `ApplicationUp` messages.
- `ttn-lw-cli users oauth` commands.
- Event payload to `as.up.forward`, `as.up.drop`, `as.down.receive`, `as.down.forward` and `as.down.drop` events.
- Event payload to `gs.status.receive`, `gs.up.receive` and `gs.down.send` events.
- OAuth management in the Identity Server.

### Changed

- Document places in the CLI where users can use arguments instead of flags.
- In JSON, LoRaWAN AES keys are now formatted as Hex instead of Base64.
- Make device's `dev_addr` update when the session's `dev_addr` is updated.

### Removed

- Remove end device identifiers from `DownlinkMessage` sent from the Network Server to the Gateway Server.

### Fixed

- Fix `dev_addr` not being present in upstream messages.

<!--
NOTE: These links should respect backports. See https://github.com/TheThingsNetwork/lorawan-stack/pull/1444/files#r333379706.
-->

[unreleased]: https://github.com/TheThingsNetwork/lorawan-stack/compare/v3.26.1...v3.26
[3.26.1]: https://github.com/TheThingsNetwork/lorawan-stack/compare/v3.26.0...v3.26.1
[3.26.0]: https://github.com/TheThingsNetwork/lorawan-stack/compare/v3.25.2...v3.26.0
[3.25.2]: https://github.com/TheThingsNetwork/lorawan-stack/compare/v3.25.1...v3.25.2
[3.25.1]: https://github.com/TheThingsNetwork/lorawan-stack/compare/v3.25.0...v3.25.1
[3.25.0]: https://github.com/TheThingsNetwork/lorawan-stack/compare/v3.24.2...v3.25.0
[3.24.2]: https://github.com/TheThingsNetwork/lorawan-stack/compare/v3.24.1...v3.24.2
[3.24.1]: https://github.com/TheThingsNetwork/lorawan-stack/compare/v3.24.0...v3.24.1
[3.24.0]: https://github.com/TheThingsNetwork/lorawan-stack/compare/v3.23.2...v3.24.0
[3.23.2]: https://github.com/TheThingsNetwork/lorawan-stack/compare/v3.23.1...v3.23.2
[3.23.1]: https://github.com/TheThingsNetwork/lorawan-stack/compare/v3.23.0...v3.23.1
[3.23.0]: https://github.com/TheThingsNetwork/lorawan-stack/compare/v3.22.2...v3.23.0
[3.22.2]: https://github.com/TheThingsNetwork/lorawan-stack/compare/v3.22.1...v3.22.2
[3.22.1]: https://github.com/TheThingsNetwork/lorawan-stack/compare/v3.22.0...v3.22.1
[3.22.0]: https://github.com/TheThingsNetwork/lorawan-stack/compare/v3.21.2...v3.22.0
[3.21.2]: https://github.com/TheThingsNetwork/lorawan-stack/compare/v3.21.1...v3.21.2
[3.21.1]: https://github.com/TheThingsNetwork/lorawan-stack/compare/v3.21.0...v3.21.1
[3.21.0]: https://github.com/TheThingsNetwork/lorawan-stack/compare/v3.20.2...v3.21.0
[3.20.2]: https://github.com/TheThingsNetwork/lorawan-stack/compare/v3.20.1...v3.20.2
[3.20.1]: https://github.com/TheThingsNetwork/lorawan-stack/compare/v3.20.0...v3.20.1
[3.20.0]: https://github.com/TheThingsNetwork/lorawan-stack/compare/v3.19.2...v3.20.0
[3.19.2]: https://github.com/TheThingsNetwork/lorawan-stack/compare/v3.19.1...v3.19.2
[3.19.1]: https://github.com/TheThingsNetwork/lorawan-stack/compare/v3.19.0...v3.19.1
[3.19.0]: https://github.com/TheThingsNetwork/lorawan-stack/compare/v3.18.2...v3.19.0
[3.18.2]: https://github.com/TheThingsNetwork/lorawan-stack/compare/v3.18.1...v3.18.2
[3.18.1]: https://github.com/TheThingsNetwork/lorawan-stack/compare/v3.18.0...v3.18.1
[3.18.0]: https://github.com/TheThingsNetwork/lorawan-stack/compare/v3.17.1...v3.18.0
[3.17.1]: https://github.com/TheThingsNetwork/lorawan-stack/compare/v3.17.0...v3.17.1
[3.17.0]: https://github.com/TheThingsNetwork/lorawan-stack/compare/v3.16.2...v3.17.0
[3.16.2]: https://github.com/TheThingsNetwork/lorawan-stack/compare/v3.16.1...v3.16.2
[3.16.1]: https://github.com/TheThingsNetwork/lorawan-stack/compare/v3.16.0...v3.16.1
[3.16.0]: https://github.com/TheThingsNetwork/lorawan-stack/compare/v3.15.3...v3.16.0
[3.15.2]: https://github.com/TheThingsNetwork/lorawan-stack/compare/v3.15.2...v3.15.3
[3.15.2]: https://github.com/TheThingsNetwork/lorawan-stack/compare/v3.15.1...v3.15.2
[3.15.1]: https://github.com/TheThingsNetwork/lorawan-stack/compare/v3.15.0...v3.15.1
[3.15.0]: https://github.com/TheThingsNetwork/lorawan-stack/compare/v3.14.2...v3.15.0
[3.14.2]: https://github.com/TheThingsNetwork/lorawan-stack/compare/v3.14.1...v3.14.2
[3.14.1]: https://github.com/TheThingsNetwork/lorawan-stack/compare/v3.14.0...v3.14.1
[3.14.0]: https://github.com/TheThingsNetwork/lorawan-stack/compare/v3.13.3...v3.14.0
[3.13.3]: https://github.com/TheThingsNetwork/lorawan-stack/compare/v3.13.2...v3.13.3
[3.13.2]: https://github.com/TheThingsNetwork/lorawan-stack/compare/v3.13.1...v3.13.2
[3.13.1]: https://github.com/TheThingsNetwork/lorawan-stack/compare/v3.13.0...v3.13.1
[3.13.0]: https://github.com/TheThingsNetwork/lorawan-stack/compare/v3.12.3...v3.13.0
[3.12.3]: https://github.com/TheThingsNetwork/lorawan-stack/compare/v3.12.2...v3.12.3
[3.12.2]: https://github.com/TheThingsNetwork/lorawan-stack/compare/v3.12.1...v3.12.2
[3.12.1]: https://github.com/TheThingsNetwork/lorawan-stack/compare/v3.12.0...v3.12.1
[3.12.0]: https://github.com/TheThingsNetwork/lorawan-stack/compare/v3.11.3...v3.12.0
[3.11.3]: https://github.com/TheThingsNetwork/lorawan-stack/compare/v3.11.2...v3.11.3
[3.11.2]: https://github.com/TheThingsNetwork/lorawan-stack/compare/v3.11.1...v3.11.2
[3.11.1]: https://github.com/TheThingsNetwork/lorawan-stack/compare/v3.11.0...v3.11.1
[3.11.0]: https://github.com/TheThingsNetwork/lorawan-stack/compare/v3.10.6...v3.11.0
[3.10.6]: https://github.com/TheThingsNetwork/lorawan-stack/compare/v3.10.5...v3.10.6
[3.10.5]: https://github.com/TheThingsNetwork/lorawan-stack/compare/v3.10.4...v3.10.5
[3.10.4]: https://github.com/TheThingsNetwork/lorawan-stack/compare/v3.10.3...v3.10.4
[3.10.3]: https://github.com/TheThingsNetwork/lorawan-stack/compare/v3.10.2...v3.10.3
[3.10.2]: https://github.com/TheThingsNetwork/lorawan-stack/compare/v3.10.1...v3.10.2
[3.10.1]: https://github.com/TheThingsNetwork/lorawan-stack/compare/v3.10.0...v3.10.1
[3.10.0]: https://github.com/TheThingsNetwork/lorawan-stack/compare/v3.9.4...v3.10.0
[3.9.4]: https://github.com/TheThingsNetwork/lorawan-stack/compare/v3.9.3...v3.9.4
[3.9.3]: https://github.com/TheThingsNetwork/lorawan-stack/compare/v3.9.1...v3.9.3
[3.9.1]: https://github.com/TheThingsNetwork/lorawan-stack/compare/v3.9.0...v3.9.1
[3.9.0]: https://github.com/TheThingsNetwork/lorawan-stack/compare/v3.8.6...v3.9.0
[3.8.6]: https://github.com/TheThingsNetwork/lorawan-stack/compare/v3.8.5...v3.8.6
[3.8.5]: https://github.com/TheThingsNetwork/lorawan-stack/compare/v3.8.4...v3.8.5
[3.8.4]: https://github.com/TheThingsNetwork/lorawan-stack/compare/v3.8.3...v3.8.4
[3.8.3]: https://github.com/TheThingsNetwork/lorawan-stack/compare/v3.8.2...v3.8.3
[3.8.2]: https://github.com/TheThingsNetwork/lorawan-stack/compare/v3.7.2...v3.8.2
[3.7.2]: https://github.com/TheThingsNetwork/lorawan-stack/compare/v3.7.0...v3.7.2
[3.7.0]: https://github.com/TheThingsNetwork/lorawan-stack/compare/v3.6.0...v3.7.0
[3.6.3]: https://github.com/TheThingsNetwork/lorawan-stack/compare/v3.6.2...v3.6.3
[3.6.2]: https://github.com/TheThingsNetwork/lorawan-stack/compare/v3.6.1...v3.6.2
[3.6.1]: https://github.com/TheThingsNetwork/lorawan-stack/compare/v3.6.0...v3.6.1
[3.6.0]: https://github.com/TheThingsNetwork/lorawan-stack/compare/v3.5.3...v3.6.0
[3.5.3]: https://github.com/TheThingsNetwork/lorawan-stack/compare/v3.5.2...v3.5.3
[3.5.2]: https://github.com/TheThingsNetwork/lorawan-stack/compare/v3.5.1...v3.5.2
[3.5.1]: https://github.com/TheThingsNetwork/lorawan-stack/compare/v3.5.0...v3.5.1
[3.5.0]: https://github.com/TheThingsNetwork/lorawan-stack/compare/v3.4.2...v3.5.0
[3.4.2]: https://github.com/TheThingsNetwork/lorawan-stack/compare/v3.4.1...v3.4.2
[3.4.1]: https://github.com/TheThingsNetwork/lorawan-stack/compare/v3.4.0...v3.4.1
[3.4.0]: https://github.com/TheThingsNetwork/lorawan-stack/compare/v3.3.2...v3.4.0
[3.3.2]: https://github.com/TheThingsNetwork/lorawan-stack/compare/v3.3.1...v3.3.2
[3.3.1]: https://github.com/TheThingsNetwork/lorawan-stack/compare/v3.3.0...v3.3.1
[3.3.0]: https://github.com/TheThingsNetwork/lorawan-stack/compare/v3.2.6...v3.3.0
[3.2.6]: https://github.com/TheThingsNetwork/lorawan-stack/compare/v3.2.5...v3.2.6
[3.2.5]: https://github.com/TheThingsNetwork/lorawan-stack/compare/v3.2.4...v3.2.5
[3.2.4]: https://github.com/TheThingsNetwork/lorawan-stack/compare/v3.2.3...v3.2.4
[3.2.3]: https://github.com/TheThingsNetwork/lorawan-stack/compare/v3.2.2...v3.2.3
[3.2.2]: https://github.com/TheThingsNetwork/lorawan-stack/compare/v3.2.1...v3.2.2
[3.2.1]: https://github.com/TheThingsNetwork/lorawan-stack/compare/v3.2.0...v3.2.1
[3.2.0]: https://github.com/TheThingsNetwork/lorawan-stack/compare/v3.1.2...v3.2.0
[3.1.2]: https://github.com/TheThingsNetwork/lorawan-stack/compare/v3.1.1...v3.1.2
[3.1.1]: https://github.com/TheThingsNetwork/lorawan-stack/compare/v3.1.0...v3.1.1
[3.1.0]: https://github.com/TheThingsNetwork/lorawan-stack/compare/v3.0.4...v3.1.0
[3.0.4]: https://github.com/TheThingsNetwork/lorawan-stack/compare/v3.0.3...v3.0.4
[3.0.3]: https://github.com/TheThingsNetwork/lorawan-stack/compare/v3.0.2...v3.0.3
[3.0.2]: https://github.com/TheThingsNetwork/lorawan-stack/compare/v3.0.1...v3.0.2
[3.0.1]: https://github.com/TheThingsNetwork/lorawan-stack/compare/v3.0.0...v3.0.1<|MERGE_RESOLUTION|>--- conflicted
+++ resolved
@@ -22,13 +22,10 @@
 ### Fixed
 
 - Fix payload formatter page launching malformed requests in the Console.
-<<<<<<< HEAD
 - Fix end device claiming issues in the Console and improve error messaging.
-=======
 - HTTP API routes for parsing QR codes for the QR Generator service. We exercise our right to break compatibility with third party HTTP clients since this is a bug.
   - `/qr-code/end-devices/parse` is changed to `/qr-codes/end-devices/parse`.
   - `/qr-code/end-devices/{format_id}/parse` is changed to `/qr-codes/end-devices/{format_id}/parse`.
->>>>>>> 98e65a70
 
 ### Security
 

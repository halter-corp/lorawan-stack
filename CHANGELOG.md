--- conflicted
+++ resolved
@@ -13,11 +13,17 @@
 
 ### Changed
 
+- LoRa coding rate now defined in `DataRate` instead of `Band`.
+
 ### Deprecated
 
 ### Removed
 
-### Fixed
+- Removed coding rate from `TxSettings` as it is now defined in `DataRate`.
+
+### Fixed
+
+- `--mac-settings.adr.mode.disabled`, `--mac-settings.adr.mode.dynamic` and `--mac-settings.adr.mode.static` flags of the `end-device update` command.
 
 ### Security
 
@@ -43,22 +49,12 @@
 - Absolute time downlinks (such as class B ping slots or class C absolute time downlinks) are now using the native class B downlink API of LoRa Basics Station.
 - Only gateways which are guaranteed to be GPS capable may now be used for absolute time downlinks. This ensures that gateways that have an unknown time source are not used for absolute time scheduling.
 - The static ADR mode may now steer the end device to use custom data rates such as SF7BW250, FSK and LR-FHSS.
-<<<<<<< HEAD
-- LoRa coding rate now defined in `DataRate` instead of `Band`.
-
-### Deprecated
-
-### Removed
-
-- Removed coding rate from `TxSettings` as it is now defined in `DataRate`.
-=======
 - The Console will try to resolve invalid state errors during login with an automatic refresh.
 - Error details are now displayed in a modal instead of within the notification element in the Console.
 
 ### Removed
 
 - Experimental support for `LoRa Basics Station` gateway GPS timestamps which use the wrong precision (milliseconds instead of microseconds). Please ensure that your gateway has been updated to the latest firmware.
->>>>>>> 0f922bd9
 
 ### Fixed
 
@@ -66,16 +62,13 @@
 - The Network Server now correctly handles the command that may succeed a `LinkADRAns` response.
 - LR-FHSS data rate matching.
 - Console data rate rendering of non-LoRa modulations.
-<<<<<<< HEAD
-- `--mac-settings.adr.mode.disabled`, `--mac-settings.adr.mode.dynamic` and `--mac-settings.adr.mode.static` flags of the `end-device update` command.
 
 ### Security
-=======
+
 - End device network layer form crashing in some situations in the Console device general settings.
 - End device overview crashing in some situations in the Console.
 - Device import when using Join Server-only deployments.
 - QRG can generate QR Codes without the claim authentication code.
->>>>>>> 0f922bd9
 
 ## [3.21.1] - 2022-08-24
 

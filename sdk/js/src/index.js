// Copyright © 2019 The Things Network Foundation, The Things Industries B.V.
//
// Licensed under the Apache License, Version 2.0 (the "License");
// you may not use this file except in compliance with the License.
// You may obtain a copy of the License at
//
//     http://www.apache.org/licenses/LICENSE-2.0
//
// Unless required by applicable law or agreed to in writing, software
// distributed under the License is distributed on an "AS IS" BASIS,
// WITHOUT WARRANTIES OR CONDITIONS OF ANY KIND, either express or implied.
// See the License for the specific language governing permissions and
// limitations under the License.

import Applications from './service/applications'
import Configuration from './service/configuration'
import Api from './api'
import Gateways from './service/gateways'
import Js from './service/join-server'
import Ns from './service/network-server'
import Is from './service/identity-server'
import As from './service/application-server'
import Organizations from './service/organizations'
import Users from './service/users'
import Auth from './service/auth'
import Sessions from './service/sessions'
import ContactInfo from './service/contact-info'
import EmailValidation from './service/email-validation'
import PacketBrokerAgent from './service/packet-broker-agent'
import Clients from './service/clients'
import Authorizations from './service/authorizations'
import DeviceClaim from './service/claim'
import EventHandler from './util/events'
import StackConfiguration from './util/stack-configuration'
import { STACK_COMPONENTS_MAP, AUTHORIZATION_MODES } from './util/constants'
import QRCodeGenerator from './service/qr-code-generator'
import SearchAccounts from './service/search-accounts'
<<<<<<< HEAD
import Notifications from './service/notifications'
=======
import ConnectionProfiles from './service/connection-profiles'
>>>>>>> b82cacff

class TTS {
  constructor({ authorization, stackConfig, connectionType, defaultUserId, axiosConfig }) {
    const stackConfiguration = new StackConfiguration(stackConfig)

    this.api = new Api(connectionType, authorization, stackConfiguration, axiosConfig)
    this.config = arguments.config

    this.Applications = new Applications(this.api, {
      defaultUserId,
      stackConfig: stackConfiguration,
    })
    this.Configuration = new Configuration(this.api.Configuration)
    this.Gateways = new Gateways(this.api, {
      defaultUserId,
      stackConfig: stackConfiguration,
    })
    this.Js = new Js(this.api.Js)
    this.Ns = new Ns(this.api.Ns)
    this.Is = new Is(this.api.Is)
    this.As = new As(this.api)
    this.Organizations = new Organizations(this.api, {
      defaultUserId,
      stackConfig: stackConfiguration,
    })
    this.Users = new Users(this.api)
    this.Auth = new Auth(this.api.EntityAccess)
    this.Sessions = new Sessions(this.api)
    this.ContactInfo = new ContactInfo(this.api.ContactInfoRegistry)
    this.EmailValidation = new EmailValidation(this.api.EmailValidationRegistry)
    this.PacketBrokerAgent = new PacketBrokerAgent(this.api.Pba)
    this.Clients = new Clients(this.api)
    this.Authorizations = new Authorizations(this.api)
    this.DeviceClaim = new DeviceClaim(this.api, {
      stackConfig: stackConfiguration,
    })
    this.QRCodeGenerator = new QRCodeGenerator(this.api, {
      stackConfig: stackConfiguration,
    })
    this.SearchAccounts = new SearchAccounts(this.api)
<<<<<<< HEAD
    this.Notifications = new Notifications(this.api)
=======
    this.ConnectionProfiles = new ConnectionProfiles(this.api)
>>>>>>> b82cacff

    this.subscribe = EventHandler.subscribe
    this.unsubscribe = EventHandler.unsubscribe
  }
}

export { TTS as default, STACK_COMPONENTS_MAP, AUTHORIZATION_MODES }<|MERGE_RESOLUTION|>--- conflicted
+++ resolved
@@ -35,11 +35,8 @@
 import { STACK_COMPONENTS_MAP, AUTHORIZATION_MODES } from './util/constants'
 import QRCodeGenerator from './service/qr-code-generator'
 import SearchAccounts from './service/search-accounts'
-<<<<<<< HEAD
 import Notifications from './service/notifications'
-=======
 import ConnectionProfiles from './service/connection-profiles'
->>>>>>> b82cacff
 
 class TTS {
   constructor({ authorization, stackConfig, connectionType, defaultUserId, axiosConfig }) {
@@ -80,11 +77,8 @@
       stackConfig: stackConfiguration,
     })
     this.SearchAccounts = new SearchAccounts(this.api)
-<<<<<<< HEAD
     this.Notifications = new Notifications(this.api)
-=======
     this.ConnectionProfiles = new ConnectionProfiles(this.api)
->>>>>>> b82cacff
 
     this.subscribe = EventHandler.subscribe
     this.unsubscribe = EventHandler.unsubscribe

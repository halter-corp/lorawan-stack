// Copyright © 2023 The Things Network Foundation, The Things Industries B.V.
//
// Licensed under the Apache License, Version 2.0 (the "License");
// you may not use this file except in compliance with the License.
// You may obtain a copy of the License at
//
//     http://www.apache.org/licenses/LICENSE-2.0
//
// Unless required by applicable law or agreed to in writing, software
// distributed under the License is distributed on an "AS IS" BASIS,
// WITHOUT WARRANTIES OR CONDITIONS OF ANY KIND, either express or implied.
// See the License for the specific language governing permissions and
// limitations under the License.

import React from 'react'
import classnames from 'classnames'

import { IconStar, IconPlus, IconInbox, IconMenu2 } from '@ttn-lw/components/icon'
import Button from '@ttn-lw/components/button'
import ProfileDropdown from '@ttn-lw/components/profile-dropdown'

import PropTypes from '@ttn-lw/lib/prop-types'

import style from './header.styl'

const Header = ({
  brandLogo,
  Logo,
  className,
  addDropdownItems,
  bookmarkDropdownItems,
  profileDropdownItems,
  notificationsDropdownItems,
  user,
  onMenuClick,
  showNotificationDot,
  ...rest
}) => (
  <header {...rest} className={classnames(className, style.container)}>
    <div className={classnames('breadcrumbs', 'm:d-none')} />
    <div className="d-none m:d-flex al-center gap-cs-xs">
      <Button secondary icon={IconMenu2} onClick={onMenuClick} />
      <Logo className={style.logo} />
    </div>

    <div className="d-flex al-center gap-cs-xs">
      <Button
        secondary
        icon={IconPlus}
        dropdownItems={addDropdownItems}
        dropdownPosition="below left"
      />
      <Button
        secondary
<<<<<<< HEAD
        icon="bookmark"
        dropdownItems={bookmarkDropdownItems}
        dropdownClassName={style.bookmarksDropdown}
=======
        icon={IconStar}
        dropdownItems={starDropdownItems}
>>>>>>> 4c22a039
        dropdownPosition="below left"
        className="xs:d-none"
      />
      <Button
        secondary
        icon={IconInbox}
        dropdownItems={notificationsDropdownItems}
        dropdownClassName={style.notificationsDropdown}
        dropdownPosition="below left"
        withAlert={showNotificationDot}
      />
      <ProfileDropdown
        brandLogo={brandLogo}
        data-test-id="profile-dropdown"
        profilePicture={user?.profile_picture}
      >
        {profileDropdownItems}
      </ProfileDropdown>
    </div>
  </header>
)

const imgPropType = PropTypes.shape({
  src: PropTypes.string.isRequired,
  alt: PropTypes.string.isRequired,
})

Header.propTypes = {
  Logo: PropTypes.elementType.isRequired,
  /** The dropdown items when the add button is clicked. */
  addDropdownItems: PropTypes.node.isRequired,
  /** The dropdown items when the bookmark button is clicked. */
  bookmarkDropdownItems: PropTypes.node.isRequired,
  brandLogo: imgPropType,
  /** The classname applied to the component. */
  className: PropTypes.string,
  /** The dropdown items when the notifications button is clicked. */
  notificationsDropdownItems: PropTypes.node.isRequired,
  /** A handler for when the menu button is clicked. */
  onMenuClick: PropTypes.func.isRequired,
  /** The dropdown items when the profile button is clicked. */
  profileDropdownItems: PropTypes.node.isRequired,
  /** Whether to show a notification dot. */
  showNotificationDot: PropTypes.bool,
  /**
   * The User object, retrieved from the API. If it is `undefined`, then the
   * guest header is rendered.
   */
  user: PropTypes.user,
}

Header.defaultProps = {
  className: undefined,
  user: undefined,
  brandLogo: undefined,
  showNotificationDot: false,
}

export default Header<|MERGE_RESOLUTION|>--- conflicted
+++ resolved
@@ -52,14 +52,9 @@
       />
       <Button
         secondary
-<<<<<<< HEAD
-        icon="bookmark"
+        icon={IconStar}
         dropdownItems={bookmarkDropdownItems}
         dropdownClassName={style.bookmarksDropdown}
-=======
-        icon={IconStar}
-        dropdownItems={starDropdownItems}
->>>>>>> 4c22a039
         dropdownPosition="below left"
         className="xs:d-none"
       />

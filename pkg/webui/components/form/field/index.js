// Copyright © 2022 The Things Network Foundation, The Things Industries B.V.
//
// Licensed under the Apache License, Version 2.0 (the "License");
// you may not use this file except in compliance with the License.
// You may obtain a copy of the License at
//
//     http://www.apache.org/licenses/LICENSE-2.0
//
// Unless required by applicable law or agreed to in writing, software
// distributed under the License is distributed on an "AS IS" BASIS,
// WITHOUT WARRANTIES OR CONDITIONS OF ANY KIND, either express or implied.
// See the License for the specific language governing permissions and
// limitations under the License.

import React, { useCallback, useEffect, useMemo } from 'react'
import classnames from 'classnames'
import { isPlainObject, pick, isEmpty, at, compact, get, merge } from 'lodash'

import Message from '@ttn-lw/lib/components/message'

import from from '@ttn-lw/lib/from'
import PropTypes from '@ttn-lw/lib/prop-types'

import { useFormContext } from '..'

import Tooltip from './tooltip'
import FieldError from './error'

import style from './field.styl'

export const getPassThroughProps = (props, excludeProps) => {
  const rest = {}
  for (const property of Object.keys(props)) {
    if (!excludeProps[property]) {
      rest[property] = props[property]
    }
  }
  return rest
}

const isValueEmpty = value => {
  if (value === null || value === undefined) {
    return true
  }

  if (typeof value === 'object') {
    return Object.keys(value) === 0
  }

  if (typeof value === 'string') {
    return value === ''
  }

  return false
}

const extractValue = value => {
  let newValue = value
  if (typeof value === 'object' && value !== null && 'target' in value) {
    const target = value.target
    if ('type' in target && target.type === 'checkbox') {
      newValue = target.checked
    } else if ('value' in target) {
      newValue = target.value
    }
  }

  return newValue
}

const defaultValueSetter = ({ setFieldValue, setValues }, { name, names, value }) =>
  names.length > 1 ? setValues(values => merge({}, values, value)) : setFieldValue(name, value)

const FormField = props => {
  const {
    className,
    component: Component,
    decode,
    description,
    disabled: inputDisabled,
    encode,
    fieldWidth,
    name,
    readOnly,
    required,
    title,
    titleChildren,
    tooltip,
    tooltipId,
    warning,
    validate,
    valueSetter,
    onChange,
    onBlur,
  } = props

  const {
    disabled: formDisabled,
    validateOnBlur,
    setFieldValue,
    setFieldTouched,
    setValues,
    values,
    errors: formErrors,
    registerField,
    unregisterField,
    touched: formTouched,
  } = useFormContext()

  // Generate streamlined `names` variable to handle both composite and simple fields.
  const names = useMemo(() => name.split(','), [name])
  const isCompositeField = names.length > 1

  // Extract field state.
  const errors = compact(at(formErrors, names))
  const touched = at(formTouched, names).some(Boolean)
  const encodedValue = isCompositeField ? pick(values, names) : get(values, name)

  // Register field(s) in formiks internal field registry.
  useEffect(() => {
    for (const name of names) {
      registerField(name, { validate })
    }
    return () => {
      for (const name of names) {
        unregisterField(name)
      }
    }
  }, [names, registerField, unregisterField, validate])

  const handleChange = useCallback(
    async (value, enforceValidation = false) => {
      const oldValue = encodedValue
      const newValue = encode(extractValue(value), oldValue)
      let isSyntheticEvent = false

      if (isPlainObject(value)) {
        // Check if the value is react's synthetic event.
        isSyntheticEvent = 'target' in value

        // TODO: Remove `await` and event persist when https://github.com/jaredpalmer/formik/issues/2457
        // is resolved.
        if (typeof value.persist === 'function') {
          value.persist()
        }
      }

      // This middleware takes care of updating the form values and allows for more control
      // over how the form values are changed if needed. See the default prop to understand
      // how the value is set by default.
      await valueSetter(
        { setFieldValue, setValues, setFieldTouched },
        { name, names, value: newValue, oldValue },
      )

      if (enforceValidation) {
        for (const name of names) {
          setFieldTouched(name, true, true)
        }
      }

      onChange(isSyntheticEvent ? value : encode(value, oldValue))
    },
    [
      encode,
      encodedValue,
      name,
      names,
      onChange,
      setFieldTouched,
      setFieldValue,
      setValues,
      valueSetter,
    ],
  )

  const handleBlur = useCallback(
    event => {
      if (validateOnBlur) {
        const value = extractValue(event)
        for (const name of names) {
          setFieldTouched(name, !isValueEmpty(value))
        }
      }

      onBlur(event)
    },
    [validateOnBlur, onBlur, names, setFieldTouched],
  )

  const value = decode(encodedValue)
  const disabled = inputDisabled || formDisabled
  const hasTooltip = Boolean(tooltipId) || Boolean(tooltip)
  const hasTitle = Boolean(title)
  const showError =
    touched &&
    !isEmpty(errors) &&
    Boolean(errors[0].message?.id || errors[0].id || typeof errors[0] === 'string')
  const showWarning = !showError && Boolean(warning)
  const error = showError && errors[0]
  const showDescription = !showError && !showWarning && Boolean(description)
<<<<<<< HEAD
  const tooltipIcon = hasTooltip ? <Tooltip id={tooltipId} glossaryTerm={title} small /> : null
=======
  const tooltipIcon = hasTooltip ? (
    <Tooltip id={tooltipId} tooltip={tooltip} glossaryTerm={title} />
  ) : null
>>>>>>> b82cacff
  const describedBy = showError
    ? `${name}-field-error`
    : showWarning
      ? `${name}-field-warning`
      : showDescription
        ? `${name}-field-description`
        : undefined

  const fieldMessage = showError ? (
    <div className={style.messages}>
      <FieldError content={error} title={title} error id={describedBy} />
    </div>
  ) : showWarning ? (
    <div className={style.messages}>
      <FieldError content={warning} title={title} warning id={describedBy} />
    </div>
  ) : showDescription ? (
    <Message className={style.description} content={description} id={describedBy} />
  ) : null

  const fieldComponentProps = {
    value,
    error: showError,
    warning: showWarning,
    name,
    id: name,
    disabled,
    onChange: handleChange,
    onBlur: handleBlur,
    readOnly,
  }

  const cls = classnames(
    className,
    style.field,
    from(style, {
      error: showError,
      warning: showWarning,
      [`field-width-${fieldWidth}`]: Boolean(fieldWidth),
      required,
      readOnly,
      hasTooltip,
    }),
  )

  return (
    <div className={cls} data-needs-focus={showError} data-test-id="form-field">
      {hasTitle && (
        <div className={style.label}>
          <Message
            component="label"
            content={title}
            className={style.title}
            htmlFor={fieldComponentProps.id}
          />
          {tooltipIcon}
          {titleChildren}
        </div>
      )}
      <div className={style.componentArea}>
        <Component
          aria-invalid={showError}
          aria-describedby={describedBy}
          children={!hasTitle && tooltipIcon}
          {...fieldComponentProps}
          {...getPassThroughProps(props, FormField.propTypes)}
        />
        {fieldMessage}
      </div>
    </div>
  )
}

FormField.propTypes = {
  className: PropTypes.string,
  component: PropTypes.oneOfType([
    PropTypes.func,
    PropTypes.string,
    PropTypes.shape({
      render: PropTypes.func.isRequired,
    }),
  ]).isRequired,
  decode: PropTypes.func,
  description: PropTypes.message,
  disabled: PropTypes.bool,
  encode: PropTypes.func,
  fieldWidth: PropTypes.oneOf([
    'xxs',
    'xs',
    's',
    'm',
    'l',
    'xl',
    'xxl',
    'full',
    'half',
    'third',
    'quarter',
  ]),
  name: PropTypes.string.isRequired,
  onBlur: PropTypes.func,
  onChange: PropTypes.func,
  readOnly: PropTypes.bool,
  required: PropTypes.bool,
  title: PropTypes.message,
  titleChildren: PropTypes.oneOfType([PropTypes.node, PropTypes.arrayOf(PropTypes.node)]),
  tooltip: PropTypes.message,
  tooltipId: PropTypes.string,
  validate: PropTypes.func,
  valueSetter: PropTypes.func,
  warning: PropTypes.message,
}

FormField.defaultProps = {
  className: undefined,
  decode: value => value,
  description: '',
  disabled: false,
  encode: value => value,
  fieldWidth: undefined,
  onBlur: () => null,
  onChange: () => null,
  readOnly: false,
  required: false,
  title: undefined,
  titleChildren: null,
  tooltip: undefined,
  tooltipId: undefined,
  validate: undefined,
  valueSetter: defaultValueSetter,
  warning: '',
}

export default FormField<|MERGE_RESOLUTION|>--- conflicted
+++ resolved
@@ -199,13 +199,9 @@
   const showWarning = !showError && Boolean(warning)
   const error = showError && errors[0]
   const showDescription = !showError && !showWarning && Boolean(description)
-<<<<<<< HEAD
-  const tooltipIcon = hasTooltip ? <Tooltip id={tooltipId} glossaryTerm={title} small /> : null
-=======
   const tooltipIcon = hasTooltip ? (
-    <Tooltip id={tooltipId} tooltip={tooltip} glossaryTerm={title} />
+    <Tooltip id={tooltipId} tooltip={tooltip} glossaryTerm={title} small />
   ) : null
->>>>>>> b82cacff
   const describedBy = showError
     ? `${name}-field-error`
     : showWarning

--- conflicted
+++ resolved
@@ -12,21 +12,16 @@
 // See the License for the specific language governing permissions and
 // limitations under the License.
 
-<<<<<<< HEAD
 import React, { useCallback, useState } from 'react'
-import PropTypes from 'prop-types'
-=======
-import React, { useCallback } from 'react'
->>>>>>> 4c22a039
 import classnames from 'classnames'
 import Paginate from 'react-paginate'
 import { defineMessages } from 'react-intl'
 
 import Icon, { IconChevronLeft, IconChevronRight } from '@ttn-lw/components/icon'
 
+import Message from '@ttn-lw/lib/components/message'
+
 import PropTypes from '@ttn-lw/lib/prop-types'
-
-import Message from '@ttn-lw/lib/components/message'
 
 import Select from '../select'
 import Input from '../input'
@@ -105,20 +100,23 @@
   const navigationPrevClassNames = classnames(style.item)
 
   return (
-<<<<<<< HEAD
     <div className="d-flex al-center gap-cs-l w-full flex-wrap fw-normal">
       <Paginate
         previousClassName={navigationPrevClassNames}
         previousLabel={
           <Icon
-            icon="chevron_left"
+            icon={IconChevronLeft}
             aria-label="Go to the previous page"
             className={style.itemIcon}
           />
         }
         nextClassName={navigationNextClassNames}
         nextLabel={
-          <Icon icon="chevron_right" aria-label="Go to the next page" className={style.itemIcon} />
+          <Icon
+            icon={IconChevronRight}
+            aria-label="Go to the next page"
+            className={style.itemIcon}
+          />
         }
         containerClassName={containerClassNames}
         pageClassName={style.item}
@@ -148,28 +146,6 @@
         <Button message="Go" onClick={handlePageChange} secondary />
       </div>
     </div>
-=======
-    <Paginate
-      previousClassName={navigationPrevClassNames}
-      previousLinkClassName={style.link}
-      previousLabel={<Icon icon={IconChevronLeft} small aria-label="Go to the previous page" />}
-      nextClassName={navigationNextClassNames}
-      nextLinkClassName={style.link}
-      nextLabel={<Icon icon={IconChevronRight} small aria-label="Go to the next page" />}
-      containerClassName={containerClassNames}
-      pageClassName={style.item}
-      breakClassName={breakClassNames}
-      pageLinkClassName={style.link}
-      disabledClassName={style.itemDisabled}
-      activeClassName={style.itemActive}
-      forcePage={forcePage - 1}
-      pageRangeDisplayed={pageRangeDisplayed}
-      marginPagesDisplayed={marginPagesDisplayed}
-      onPageChange={handlePageChange}
-      pageCount={pageCount}
-      {...rest}
-    />
->>>>>>> 4c22a039
   )
 }
 

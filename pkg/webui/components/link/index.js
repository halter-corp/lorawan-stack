// Copyright © 2021 The Things Network Foundation, The Things Industries B.V.
//
// Licensed under the Apache License, Version 2.0 (the "License");
// you may not use this file except in compliance with the License.
// You may obtain a copy of the License at
//
//     http://www.apache.org/licenses/LICENSE-2.0
//
// Unless required by applicable law or agreed to in writing, software
// distributed under the License is distributed on an "AS IS" BASIS,
// WITHOUT WARRANTIES OR CONDITIONS OF ANY KIND, either express or implied.
// See the License for the specific language governing permissions and
// limitations under the License.

import React, { useMemo } from 'react'
import { Link as RouterLink } from 'react-router-dom'
import classnames from 'classnames'
import { defineMessages, useIntl } from 'react-intl'

import Icon, { IconBook } from '@ttn-lw/components/icon'

import Message from '@ttn-lw/lib/components/message'

import PropTypes from '@ttn-lw/lib/prop-types'
import { url as urlPattern } from '@ttn-lw/lib/regexp'
import { selectDocumentationUrlConfig, selectApplicationRootPath } from '@ttn-lw/lib/selectors/env'
import filterDataProps from '@ttn-lw/lib/filter-data-props'

import style from './link.styl'

const m = defineMessages({
  glossaryTitle: 'See "{term}" in the glossary',
  defaultGlossaryTitle: 'See in the glossary',
})

const appRoot = selectApplicationRootPath()
const docBaseUrl = selectDocumentationUrlConfig()

const formatTitle = (content, values, formatter) => {
  if (typeof content === 'object' && content.id && content.defaultMessage) {
    return formatter(content, values)
  }

  return content
}

const Link = React.forwardRef((props, ref) => {
  const {
    className,
    disabled,
    title,
    titleValues,
    id,
    children,
    to,
    replace,
    target,
    showVisited,
    onClick,
    onMouseEnter,
    secondary,
    primary,
    tabIndex,
    role,
    allowWrap,
<<<<<<< HEAD
    dataTestId,
=======
    ...rest
>>>>>>> 78782010
  } = props

  const dataProps = useMemo(() => filterDataProps(rest), [rest])

  const { formatMessage } = useIntl()
  const formattedTitle = formatTitle(title, titleValues, formatMessage)
  const classNames = classnames(style.link, className, {
    [style.linkVisited]: showVisited,
    [style.primary]: primary,
    [style.secondary]: secondary,
    [style.allowWrap]: allowWrap,
  })

  if (disabled) {
    return (
      <span className={classnames(classNames, style.disabled)} role={role}>
        {children}
      </span>
    )
  }

  return (
    <RouterLink
      className={classNames}
      id={id}
      title={formattedTitle}
      replace={replace}
      to={to}
      target={target}
      onClick={onClick}
      onMouseEnter={onMouseEnter}
      tabIndex={tabIndex}
      role={role}
      ref={ref}
<<<<<<< HEAD
      data-test-id={dataTestId}
=======
      {...dataProps}
>>>>>>> 78782010
    >
      {children}
    </RouterLink>
  )
})

Link.propTypes = {
  allowWrap: PropTypes.bool,
  children: PropTypes.node,
  className: PropTypes.string,
  dataTestId: PropTypes.string,
  disabled: PropTypes.bool,
  id: PropTypes.string,
  onClick: PropTypes.func,
  onMouseEnter: PropTypes.func,
  primary: PropTypes.bool,
  replace: PropTypes.bool,
  role: PropTypes.string,
  secondary: PropTypes.bool,
  showVisited: PropTypes.bool,
  tabIndex: PropTypes.string,
  target: PropTypes.string,
  title: PropTypes.message,
  titleValues: PropTypes.shape({}),
  to: PropTypes.oneOfType([
    PropTypes.string,
    PropTypes.shape({
      pathname: PropTypes.string,
      search: PropTypes.string,
      hash: PropTypes.string,
      state: PropTypes.shape({}),
    }),
  ]).isRequired,
}

Link.defaultProps = {
  allowWrap: false,
  children: undefined,
  className: undefined,
  disabled: false,
  id: undefined,
  onClick: () => null,
  onMouseEnter: undefined,
  primary: false,
  showVisited: false,
  replace: false,
  role: undefined,
  secondary: false,
  tabIndex: undefined,
  target: undefined,
  title: undefined,
  titleValues: undefined,
  dataTestId: '',
}

const DocLink = props => {
  const {
    className,
    name,
    title,
    titleValues,
    id,
    path,
    children,
    showVisited,
    secondary,
    primary,
    disabled,
    tabIndex,
    raw,
    onClick,
    allowWrap,
  } = props

  const { formatMessage } = useIntl()
  const classNames = classnames(style.link, style.docLink, className, {
    [style.linkVisited]: showVisited,
    [style.primary]: primary,
    [style.secondary]: secondary,
    [style.allowWrap]: allowWrap,
  })
  if (disabled) {
    return <span className={classnames(classNames, style.disabled)}>{children}</span>
  }
  const link = docBaseUrl.concat(path)
  const formattedTitle = formatTitle(title, titleValues, formatMessage)

  return (
    <a
      className={classNames}
      title={formattedTitle}
      id={id}
      href={link}
      target="_blank"
      name={name}
      onClick={onClick}
      tabIndex={tabIndex}
    >
      {!raw && <Icon className={style.docIcon} icon={IconBook} size={16} />}
      {children}
    </a>
  )
}

DocLink.propTypes = {
  allowWrap: PropTypes.bool,
  children: PropTypes.node,
  className: PropTypes.string,
  disabled: PropTypes.bool,
  id: PropTypes.string,
  name: PropTypes.string,
  onClick: PropTypes.func,
  path: PropTypes.string.isRequired,
  primary: PropTypes.bool,
  raw: PropTypes.bool,
  secondary: PropTypes.bool,
  showVisited: PropTypes.bool,
  tabIndex: PropTypes.number,
  title: PropTypes.message,
  titleValues: PropTypes.shape({}),
}

DocLink.defaultProps = {
  allowWrap: false,
  children: undefined,
  className: undefined,
  disabled: false,
  id: undefined,
  primary: false,
  showVisited: false,
  secondary: false,
  tabIndex: undefined,
  title: undefined,
  titleValues: undefined,
  name: undefined,
  raw: false,
  onClick: () => null,
}

Link.DocLink = DocLink

const GlossaryLink = ({ title, glossaryId, term, primary, secondary, className }) => {
  const { formatMessage } = useIntl()
  const hasTerm = Boolean(term)

  return (
    <Link.DocLink
      primary={primary}
      secondary={secondary}
      className={className}
      path={`/reference/glossary#${glossaryId}`}
      title={hasTerm ? m.glossaryTitle : m.defaultGlossaryTitle}
      titleValues={hasTerm ? { term: formatTitle(term, undefined, formatMessage) } : undefined}
      tabIndex={-1}
      external
    >
      <Message content={title} />
    </Link.DocLink>
  )
}

GlossaryLink.propTypes = {
  className: PropTypes.string,
  glossaryId: PropTypes.string.isRequired,
  primary: PropTypes.bool,
  secondary: PropTypes.bool,
  term: PropTypes.message,
  title: PropTypes.message.isRequired,
}

GlossaryLink.defaultProps = {
  className: '',
  primary: false,
  secondary: false,
  term: undefined,
}

Link.GlossaryLink = GlossaryLink

const AnchorLink = props => {
  const {
    className,
    name,
    title,
    titleValues,
    id,
    href,
    target,
    children,
    showVisited,
    secondary,
    primary,
    disabled,
    external,
    tabIndex,
    allowWrap,
    ...rest
  } = props

  const { formatMessage } = useIntl()
  const formattedTitle = formatTitle(title, titleValues, formatMessage)
  const classNames = classnames(style.link, className, {
    [style.linkVisited]: showVisited,
    [style.primary]: primary,
    [style.secondary]: secondary,
    [style.allowWrap]: allowWrap,
  })
  const dataProps = useMemo(() => filterDataProps(rest), [rest])

  if (disabled) {
    return <span className={classnames(classNames, style.disabled)}>{children}</span>
  }

  return (
    <a
      className={classNames}
      title={formattedTitle}
      id={id}
      href={href}
      target={external ? '_blank' : target}
      name={name}
      tabIndex={tabIndex}
      {...dataProps}
    >
      {children}
    </a>
  )
}

AnchorLink.propTypes = {
  allowWrap: PropTypes.bool,
  href: PropTypes.string.isRequired,
  id: PropTypes.string,
  name: PropTypes.string,
  showVisited: PropTypes.bool,
  tabIndex: PropTypes.string,
  target: PropTypes.string,
  title: PropTypes.string,
}

AnchorLink.defaultProps = {
  allowWrap: false,
  showVisited: false,
}

Link.Anchor = AnchorLink

const BaseAnchorLink = ({ href, ...rest }) => {
  // Prevent prefixing proper URLs.
  const path = href.match(urlPattern) ? href : appRoot + href

  return <Link.Anchor href={path} {...rest} />
}

BaseAnchorLink.propTypes = AnchorLink.propTypes
BaseAnchorLink.defaultProps = AnchorLink.defaultProps

Link.BaseAnchor = BaseAnchorLink

export default Link<|MERGE_RESOLUTION|>--- conflicted
+++ resolved
@@ -63,11 +63,7 @@
     tabIndex,
     role,
     allowWrap,
-<<<<<<< HEAD
-    dataTestId,
-=======
     ...rest
->>>>>>> 78782010
   } = props
 
   const dataProps = useMemo(() => filterDataProps(rest), [rest])
@@ -102,11 +98,7 @@
       tabIndex={tabIndex}
       role={role}
       ref={ref}
-<<<<<<< HEAD
-      data-test-id={dataTestId}
-=======
       {...dataProps}
->>>>>>> 78782010
     >
       {children}
     </RouterLink>
@@ -117,7 +109,6 @@
   allowWrap: PropTypes.bool,
   children: PropTypes.node,
   className: PropTypes.string,
-  dataTestId: PropTypes.string,
   disabled: PropTypes.bool,
   id: PropTypes.string,
   onClick: PropTypes.func,
@@ -159,7 +150,6 @@
   target: undefined,
   title: undefined,
   titleValues: undefined,
-  dataTestId: '',
 }
 
 const DocLink = props => {

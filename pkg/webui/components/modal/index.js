// Copyright © 2021 The Things Network Foundation, The Things Industries B.V.
//
// Licensed under the Apache License, Version 2.0 (the "License");
// you may not use this file except in compliance with the License.
// You may obtain a copy of the License at
//
//     http://www.apache.org/licenses/LICENSE-2.0
//
// Unless required by applicable law or agreed to in writing, software
// distributed under the License is distributed on an "AS IS" BASIS,
// WITHOUT WARRANTIES OR CONDITIONS OF ANY KIND, either express or implied.
// See the License for the specific language governing permissions and
// limitations under the License.

import React from 'react'
import classnames from 'classnames'
import FocusLock from 'react-focus-lock'
import { RemoveScroll } from 'react-remove-scroll'

import Button from '@ttn-lw/components/button'

import Message from '@ttn-lw/lib/components/message'

import PropTypes from '@ttn-lw/lib/prop-types'
import sharedMessages from '@ttn-lw/lib/shared-messages'

import ButtonGroup from '../button/group'

import style from './modal.styl'

const Modal = props => {
  const {
    className,
    buttonName,
    buttonMessage,
    title,
    subtitle,
    noTitleLine,
    children,
    message,
    logo,
    approval,
    formName,
    cancelButtonMessage,
    onComplete,
    bottomLine,
    inline,
    danger,
    approveButtonProps,
    cancelButtonProps,
    ...rest
  } = props

  const approveButtonRef = React.useRef(null)
  const approvalAllowed = !Boolean(approveButtonProps.disabled)

  const modalClassNames = classnames(style.modal, style.modal, {
    [style.modalInline]: inline,
    [style.modalAbsolute]: !Boolean(inline),
  })

  const handleModalActivate = React.useCallback(() => {
    if (approveButtonRef.current !== null) {
      approveButtonRef.current.focus()
    }
  }, [])
  const handleComplete = React.useCallback(
    result => {
      onComplete(result)
    },
    [onComplete],
  )
  const handleApprove = React.useCallback(() => {
    handleComplete(true)
  }, [handleComplete])
  const handleCancel = React.useCallback(() => {
    handleComplete(false)
  }, [handleComplete])
  const handleKeyDown = React.useCallback(
    evt => {
      if (approval && evt.key === 'Escape') {
        evt.stopPropagation()
        handleCancel()

        return
      }

      if (approvalAllowed && evt.key === 'Enter') {
        evt.stopPropagation()
        handleApprove()

        return
      }
    },
    [approval, approvalAllowed, handleApprove, handleCancel],
  )

  const name = formName ? { name: formName } : {}
  const RootComponent = props.method ? 'form' : 'div'
  const messageElement = message && <Message content={message} className={style.message} />
  const bottomLineElement =
    typeof bottomLine === 'object' && Boolean(bottomLine.id) ? (
      <Message content={bottomLine} />
    ) : (
      bottomLine
    )

  const approveButtonMessage =
    buttonMessage !== undefined
      ? buttonMessage
      : approval
      ? sharedMessages.approve
      : sharedMessages.ok
  let buttons = (
    <div>
      <Button
        primary
        message={approveButtonMessage}
        onClick={handleApprove}
        icon="check"
        ref={approveButtonRef}
        {...approveButtonProps}
      />
    </div>
  )

  if (approval) {
    buttons = (
      <ButtonGroup>
        <Button
          message={cancelButtonMessage}
          onClick={handleCancel}
          name={formName}
          icon="clear"
          value="false"
          {...name}
          {...cancelButtonProps}
        />
        <Button
          primary
          message={approveButtonMessage}
          onClick={handleApprove}
          name={formName}
          icon="check"
          value="true"
          danger={danger}
          ref={approveButtonRef}
          {...name}
          {...approveButtonProps}
        />
      </ButtonGroup>
    )
  }

  return (
    <FocusLock autoFocus returnFocus onActivation={handleModalActivate}>
      <RemoveScroll>
        {!inline && <div key="shadow" className={style.shadow} />}
        <RootComponent
          data-test-id="modal-window"
          key="modal"
          className={modalClassNames}
          onKeyDown={handleKeyDown}
          aria-modal="true"
          role="dialog"
          tabIndex={-1}
          {...rest}
        >
          {title && (
            <div className={style.titleSection}>
              <div>
                <Message className={style.title} content={title} component="h1" />
                {subtitle && <Message component="span" content={subtitle} />}
              </div>
              {Boolean(logo) && <img className={style.logo} src={logo} alt="Logo" />}
            </div>
          )}
<<<<<<< HEAD
          {title && <div className={style.line} />}
          <div className={classnames(className, style.body)}>{children || messageElement}</div>
=======
          {title && !noTitleLine && <div className={style.line} />}
          <div className={style.body}>{children || messageElement}</div>
>>>>>>> e9f9f3c7
          <div className={style.controlBar}>
            <div>{bottomLineElement}</div>
            {buttons}
          </div>
        </RootComponent>
      </RemoveScroll>
    </FocusLock>
  )
}

Modal.propTypes = {
  approval: PropTypes.bool,
  approveButtonProps: PropTypes.shape({
    disabled: PropTypes.bool,
  }),
  bottomLine: PropTypes.oneOfType([PropTypes.element, PropTypes.message]),
  buttonMessage: PropTypes.message,
  buttonName: PropTypes.message,
  cancelButtonMessage: PropTypes.message,
  cancelButtonProps: PropTypes.shape({}),
  children: PropTypes.oneOfType([PropTypes.arrayOf(PropTypes.element), PropTypes.element]),
  className: PropTypes.string,
  danger: PropTypes.bool,
  formName: PropTypes.string,
  inline: PropTypes.bool,
  logo: PropTypes.node,
  message: PropTypes.message,
  method: PropTypes.string,
  name: PropTypes.string,
  noTitleLine: PropTypes.bool,
  onComplete: PropTypes.func,
  subtitle: PropTypes.message,
  title: PropTypes.message,
}

Modal.defaultProps = {
  bottomLine: undefined,
  buttonMessage: undefined,
  buttonName: undefined,
  cancelButtonMessage: sharedMessages.cancel,
  children: undefined,
  danger: false,
  formName: undefined,
  logo: undefined,
  message: undefined,
  method: undefined,
  noTitleLine: false,
  onComplete: () => null,
  inline: false,
  approval: true,
  subtitle: undefined,
  title: undefined,
  name: undefined,
  approveButtonProps: {},
  cancelButtonProps: {},
  className: undefined,
}

export default Modal<|MERGE_RESOLUTION|>--- conflicted
+++ resolved
@@ -175,13 +175,8 @@
               {Boolean(logo) && <img className={style.logo} src={logo} alt="Logo" />}
             </div>
           )}
-<<<<<<< HEAD
-          {title && <div className={style.line} />}
-          <div className={classnames(className, style.body)}>{children || messageElement}</div>
-=======
           {title && !noTitleLine && <div className={style.line} />}
           <div className={style.body}>{children || messageElement}</div>
->>>>>>> e9f9f3c7
           <div className={style.controlBar}>
             <div>{bottomLineElement}</div>
             {buttons}

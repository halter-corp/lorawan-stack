--- conflicted
+++ resolved
@@ -12,12 +12,7 @@
 // See the License for the specific language governing permissions and
 // limitations under the License.
 
-<<<<<<< HEAD
-import React, { useCallback } from 'react'
-=======
 import React, { useCallback, useState } from 'react'
-import { Col, Row, Container } from 'react-grid-system'
->>>>>>> be0fc0ea
 import { useDispatch, useSelector } from 'react-redux'
 import { useNavigate, useParams } from 'react-router-dom'
 import classNames from 'classnames'
@@ -254,128 +249,67 @@
   )
 
   return (
-<<<<<<< HEAD
-    <div className="container container--lg grid">
-      <IntlHelmet title={sharedMessages.generalSettings} />
-
-      <div className={classNames(style.container, 'item-12 lg:item-8')}>
-        <Collapse
-          title={m.isTitle}
-          description={isDescription}
-          disabled={isDisabled}
-          initialCollapsed={false}
-        >
-          <IdentityServerForm
-            device={device}
-            onSubmit={handleSubmit}
-            onSubmitSuccess={handleSubmitSuccess}
-            onDelete={handleDelete}
-            onDeleteSuccess={handleDeleteSuccess}
-            onDeleteFailure={handleDeleteFailure}
-            onUnclaim={handleUnclaim}
-            onUnclaimFailure={handleUnclaimFailure}
-            jsConfig={jsConfig}
-            nsConfig={nsConfig}
-            asConfig={asConfig}
-            supportsClaiming={supportsClaiming}
-          />
-        </Collapse>
-        <Collapse title={m.nsTitle} description={nsDescription} disabled={nsDisabled}>
-          <NetworkServerForm
-            device={device}
-            onSubmit={handleSubmit}
-            onSubmitSuccess={handleSubmitSuccess}
-            onMacReset={resetDevice}
-            mayEditKeys={mayEditKeys}
-            mayReadKeys={mayReadKeys}
-            getDefaultMacSettings={tts.Ns.getDefaultMacSettings}
-          />
-        </Collapse>
-        <Collapse title={m.asTitle} description={asDescription} disabled={asDisabled}>
-          <ApplicationServerForm
-            device={device}
-            onSubmit={handleSubmit}
-            onSubmitSuccess={handleSubmitSuccess}
-            mayEditKeys={mayEditKeys}
-            mayReadKeys={mayReadKeys}
-          />
-        </Collapse>
-        <Collapse title={m.jsTitle} description={jsDescription} disabled={jsDisabled}>
-          <JoinServerForm
-            device={device}
-            onSubmit={handleSubmit}
-            onSubmitSuccess={handleSubmitSuccess}
-            mayEditKeys={mayEditKeys}
-            mayReadKeys={mayReadKeys}
-            onUsedDevNoncesReset={resetUsedDevNonces}
-          />
-        </Collapse>
+    <RequireRequest requestAction={fetchData}>
+      <div className="container container--lg grid">
+        <IntlHelmet title={sharedMessages.generalSettings} />
+
+        <div className={classNames(style.container, 'item-12 lg:item-8')}>
+          <Collapse
+            title={m.isTitle}
+            description={isDescription}
+            disabled={isDisabled}
+            initialCollapsed={false}
+          >
+            <IdentityServerForm
+              device={device}
+              onSubmit={handleSubmit}
+              onSubmitSuccess={handleSubmitSuccess}
+              onDelete={handleDelete}
+              onDeleteSuccess={handleDeleteSuccess}
+              onDeleteFailure={handleDeleteFailure}
+              onUnclaim={handleUnclaim}
+              onUnclaimFailure={handleUnclaimFailure}
+              jsConfig={jsConfig}
+              nsConfig={nsConfig}
+              asConfig={asConfig}
+              supportsClaiming={supportsClaiming}
+            />
+          </Collapse>
+          <Collapse title={m.nsTitle} description={nsDescription} disabled={nsDisabled}>
+            <NetworkServerForm
+              device={device}
+              defaultMacSettings={defaultMacSettings}
+              bandId={bandId}
+              onSubmit={handleSubmit}
+              onSubmitSuccess={handleSubmitSuccess}
+              onMacReset={resetDevice}
+              mayEditKeys={mayEditKeys}
+              mayReadKeys={mayReadKeys}
+              getDefaultMacSettings={tts.Ns.getDefaultMacSettings}
+            />
+          </Collapse>
+          <Collapse title={m.asTitle} description={asDescription} disabled={asDisabled}>
+            <ApplicationServerForm
+              device={device}
+              onSubmit={handleSubmit}
+              onSubmitSuccess={handleSubmitSuccess}
+              mayEditKeys={mayEditKeys}
+              mayReadKeys={mayReadKeys}
+            />
+          </Collapse>
+          <Collapse title={m.jsTitle} description={jsDescription} disabled={jsDisabled}>
+            <JoinServerForm
+              device={device}
+              onSubmit={handleSubmit}
+              onSubmitSuccess={handleSubmitSuccess}
+              mayEditKeys={mayEditKeys}
+              mayReadKeys={mayReadKeys}
+              onUsedDevNoncesReset={resetUsedDevNonces}
+            />
+          </Collapse>
+        </div>
       </div>
-    </div>
-=======
-    <RequireRequest requestAction={fetchData}>
-      <Container>
-        <IntlHelmet title={sharedMessages.generalSettings} />
-        <Row>
-          <Col lg={8} md={12} className={style.container}>
-            <Collapse
-              title={m.isTitle}
-              description={isDescription}
-              disabled={isDisabled}
-              initialCollapsed={false}
-            >
-              <IdentityServerForm
-                device={device}
-                onSubmit={handleSubmit}
-                onSubmitSuccess={handleSubmitSuccess}
-                onDelete={handleDelete}
-                onDeleteSuccess={handleDeleteSuccess}
-                onDeleteFailure={handleDeleteFailure}
-                onUnclaim={handleUnclaim}
-                onUnclaimFailure={handleUnclaimFailure}
-                jsConfig={jsConfig}
-                nsConfig={nsConfig}
-                asConfig={asConfig}
-                supportsClaiming={supportsClaiming}
-              />
-            </Collapse>
-            <Collapse title={m.nsTitle} description={nsDescription} disabled={nsDisabled}>
-              <NetworkServerForm
-                device={device}
-                defaultMacSettings={defaultMacSettings}
-                bandId={bandId}
-                onSubmit={handleSubmit}
-                onSubmitSuccess={handleSubmitSuccess}
-                onMacReset={resetDevice}
-                mayEditKeys={mayEditKeys}
-                mayReadKeys={mayReadKeys}
-                getDefaultMacSettings={tts.Ns.getDefaultMacSettings}
-              />
-            </Collapse>
-            <Collapse title={m.asTitle} description={asDescription} disabled={asDisabled}>
-              <ApplicationServerForm
-                device={device}
-                onSubmit={handleSubmit}
-                onSubmitSuccess={handleSubmitSuccess}
-                mayEditKeys={mayEditKeys}
-                mayReadKeys={mayReadKeys}
-              />
-            </Collapse>
-            <Collapse title={m.jsTitle} description={jsDescription} disabled={jsDisabled}>
-              <JoinServerForm
-                device={device}
-                onSubmit={handleSubmit}
-                onSubmitSuccess={handleSubmitSuccess}
-                mayEditKeys={mayEditKeys}
-                mayReadKeys={mayReadKeys}
-                onUsedDevNoncesReset={resetUsedDevNonces}
-              />
-            </Collapse>
-          </Col>
-        </Row>
-      </Container>
     </RequireRequest>
->>>>>>> be0fc0ea
   )
 }
 

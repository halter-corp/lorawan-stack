// Copyright © 2021 The Things Network Foundation, The Things Industries B.V.
//
// Licensed under the Apache License, Version 2.0 (the "License");
// you may not use this file except in compliance with the License.
// You may obtain a copy of the License at
//
//     http://www.apache.org/licenses/LICENSE-2.0
//
// Unless required by applicable law or agreed to in writing, software
// distributed under the License is distributed on an "AS IS" BASIS,
// WITHOUT WARRANTIES OR CONDITIONS OF ANY KIND, either express or implied.
// See the License for the specific language governing permissions and
// limitations under the License.

import React from 'react'

import PAGE_SIZES from '@ttn-lw/constants/page-sizes'

import { useBreadcrumbs } from '@ttn-lw/components/breadcrumbs/context'
import Breadcrumb from '@ttn-lw/components/breadcrumbs/breadcrumb'

import IntlHelmet from '@ttn-lw/lib/components/intl-helmet'

import OrganizationsTable from '@console/containers/organizations-table'

import sharedMessages from '@ttn-lw/lib/shared-messages'

import getCookie from '@console/lib/table-utils'

const List = () => {
  const orgPageSize = getCookie('organizations-list-page-size')
  const orgParam = `?page-size=${orgPageSize ? orgPageSize : PAGE_SIZES.REGULAR}`
  useBreadcrumbs(
    'orgs.list',
    <Breadcrumb path={`/organizations${orgParam}`} content={sharedMessages.list} />,
  )

  return (
<<<<<<< HEAD
    <Container>
      <Row>
        <IntlHelmet title={sharedMessages.organizations} />
        <Col>
          <OrganizationsTable />
        </Col>
      </Row>
    </Container>
=======
    <div className="container container--lg ">
      <IntlHelmet title={sharedMessages.organizations} />
      <OrganizationsTable pageSize={PAGE_SIZES.REGULAR} />
    </div>
>>>>>>> 17167c07
  )
}

export default List<|MERGE_RESOLUTION|>--- conflicted
+++ resolved
@@ -36,21 +36,10 @@
   )
 
   return (
-<<<<<<< HEAD
-    <Container>
-      <Row>
-        <IntlHelmet title={sharedMessages.organizations} />
-        <Col>
-          <OrganizationsTable />
-        </Col>
-      </Row>
-    </Container>
-=======
     <div className="container container--lg ">
       <IntlHelmet title={sharedMessages.organizations} />
-      <OrganizationsTable pageSize={PAGE_SIZES.REGULAR} />
+      <OrganizationsTable />
     </div>
->>>>>>> 17167c07
   )
 }
 

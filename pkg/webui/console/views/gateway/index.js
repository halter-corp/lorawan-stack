// Copyright © 2019 The Things Network Foundation, The Things Industries B.V.
//
// Licensed under the Apache License, Version 2.0 (the "License");
// you may not use this file except in compliance with the License.
// You may obtain a copy of the License at
//
//     http://www.apache.org/licenses/LICENSE-2.0
//
// Unless required by applicable law or agreed to in writing, software
// distributed under the License is distributed on an "AS IS" BASIS,
// WITHOUT WARRANTIES OR CONDITIONS OF ANY KIND, either express or implied.
// See the License for the specific language governing permissions and
// limitations under the License.

import React, { useCallback, useEffect } from 'react'
import { Routes, Route, useParams, useLocation } from 'react-router-dom'
import { useDispatch, useSelector } from 'react-redux'

import { GATEWAY } from '@console/constants/entities'

import { useBreadcrumbs } from '@ttn-lw/components/breadcrumbs/context'
import Breadcrumb from '@ttn-lw/components/breadcrumbs/breadcrumb'

import IntlHelmet from '@ttn-lw/lib/components/intl-helmet'
import GenericNotFound from '@ttn-lw/lib/components/full-view-error/not-found'
import RequireRequest from '@ttn-lw/lib/components/require-request'

import GatewayOverviewHeader from '@console/containers/gateway-overview-header'
import EventSplitFrame from '@console/containers/event-split-frame'
import GatewayEvents from '@console/containers/gateway-events'

import GatewayCollaborators from '@console/views/gateway-collaborators'
import GatewayLocation from '@console/views/gateway-location'
import GatewayData from '@console/views/gateway-data'
import GatewayGeneralSettings from '@console/views/gateway-general-settings'
import GatewayApiKeys from '@console/views/gateway-api-keys'
import GatewayOverview from '@console/views/gateway-overview'
import GatewayManagedGateway from '@console/views/gateway-managed-gateway'

import attachPromise from '@ttn-lw/lib/store/actions/attach-promise'
import { selectApplicationSiteName } from '@ttn-lw/lib/selectors/env'

import {
  getGateway,
  stopGatewayEventsStream,
  getGatewaysRightsList,
} from '@console/store/actions/gateways'
import { getGsFrequencyPlans } from '@console/store/actions/configuration'
import { trackRecencyFrequencyItem } from '@console/store/actions/recency-frequency-items'

<<<<<<< HEAD
import { selectSelectedGateway } from '@console/store/selectors/gateways'
=======
import {
  selectSelectedGateway,
  selectGatewayRights,
  selectIsSelectedGatewayManaged,
} from '@console/store/selectors/gateways'
>>>>>>> b82cacff

const Gateway = () => {
  const { gtwId } = useParams()
  const dispatch = useDispatch()
  const initialFetch = useCallback(
    async dispatch => {
      const rights = await dispatch(attachPromise(getGatewaysRightsList(gtwId)))

      const selector = [
        'name',
        'description',
        'enforce_duty_cycle',
        'frequency_plan_ids',
        'gateway_server_address',
        'antennas',
        'location_public',
        'status_public',
        'auto_update',
        'schedule_downlink_late',
        'update_location_from_status',
        'update_channel',
        'schedule_anytime_delay',
        'attributes',
        'require_authenticated_connection',
        'disable_packet_broker_forwarding',
        'administrative_contact',
        'technical_contact',
      ]

      if (rights.includes('RIGHT_GATEWAY_READ_SECRETS')) {
        selector.push('lbs_lns_secret')
      }

      dispatch(getGsFrequencyPlans())

      return dispatch(attachPromise(getGateway(gtwId, selector)))
    },
    [gtwId],
  )
  useEffect(() => () => dispatch(stopGatewayEventsStream(gtwId)), [gtwId, dispatch])

  // Track gateway access.
  useEffect(() => {
    dispatch(trackRecencyFrequencyItem(GATEWAY, gtwId))
  }, [dispatch, gtwId])

  const gateway = useSelector(selectSelectedGateway)
  const hasGateway = Boolean(gateway)

  return (
    <RequireRequest requestAction={initialFetch} requestOnChange>
      {hasGateway && <GatewayInner />}
    </RequireRequest>
  )
}

const GatewayInner = () => {
  const { gtwId } = useParams()
  const { pathname } = useLocation()
  const gateway = useSelector(selectSelectedGateway)
<<<<<<< HEAD
  const isEventsPath = pathname.endsWith('/data')
=======
  const rights = useSelector(selectGatewayRights)
  const isGtwManaged = useSelector(selectIsSelectedGatewayManaged)
>>>>>>> b82cacff

  const gatewayName = gateway?.name || gtwId

  useBreadcrumbs('gtws.single', <Breadcrumb path={`/gateways/${gtwId}`} content={gatewayName} />)

  return (
    <>
      <IntlHelmet titleTemplate={`%s - ${gatewayName} - ${selectApplicationSiteName()}`} />
<<<<<<< HEAD
      <GatewayOverviewHeader gateway={gateway} />
=======
      <SideNavigation
        header={{
          icon: gatewayIcon,
          iconAlt: sharedMessages.gateway,
          title: gatewayName,
          to: '',
        }}
      >
        {mayViewGatewayInfo.check(rights) && (
          <SideNavigation.Item title={sharedMessages.overview} path="" icon="overview" exact />
        )}
        {isGtwManaged && (
          <SideNavigation.Item title={sharedMessages.managedGateway} icon="router">
            <SideNavigation.Item
              title={sharedMessages.connectionSettings}
              path="managed-gateway/connection-settings"
              icon="language"
            />
            <SideNavigation.Item
              title={sharedMessages.wifiProfiles}
              path="managed-gateway/wifi-profiles"
              icon="tune"
            />
          </SideNavigation.Item>
        )}
        {mayViewGatewayEvents.check(rights) && (
          <SideNavigation.Item title={sharedMessages.liveData} path="data" icon="data" />
        )}
        {mayViewOrEditGatewayLocation.check(rights) && (
          <SideNavigation.Item title={sharedMessages.location} path="location" icon="location" />
        )}
        {mayViewOrEditGatewayCollaborators.check(rights) && (
          <SideNavigation.Item
            title={sharedMessages.collaborators}
            path="collaborators"
            icon="organization"
          />
        )}
        {mayViewOrEditGatewayApiKeys.check(rights) && (
          <SideNavigation.Item title={sharedMessages.apiKeys} path="api-keys" icon="api_keys" />
        )}
        {mayEditBasicGatewayInformation.check(rights) && (
          <SideNavigation.Item
            title={sharedMessages.generalSettings}
            path="general-settings"
            icon="general_settings"
          />
        )}
      </SideNavigation>
>>>>>>> b82cacff
      <Routes>
        <Route index Component={GatewayOverview} />
        <Route path="managed-gateway/*" Component={GatewayManagedGateway} />
        <Route path="api-keys/*" Component={GatewayApiKeys} />
        <Route path="collaborators/*" Component={GatewayCollaborators} />
        <Route path="location" Component={GatewayLocation} />
        <Route path="data" Component={GatewayData} />
        <Route path="general-settings" Component={GatewayGeneralSettings} />
        <Route path="*" element={GenericNotFound} />
      </Routes>
      {!isEventsPath && (
        <EventSplitFrame>
          <GatewayEvents gtwId={gtwId} darkTheme framed />
        </EventSplitFrame>
      )}
    </>
  )
}

export default Gateway<|MERGE_RESOLUTION|>--- conflicted
+++ resolved
@@ -48,15 +48,7 @@
 import { getGsFrequencyPlans } from '@console/store/actions/configuration'
 import { trackRecencyFrequencyItem } from '@console/store/actions/recency-frequency-items'
 
-<<<<<<< HEAD
 import { selectSelectedGateway } from '@console/store/selectors/gateways'
-=======
-import {
-  selectSelectedGateway,
-  selectGatewayRights,
-  selectIsSelectedGatewayManaged,
-} from '@console/store/selectors/gateways'
->>>>>>> b82cacff
 
 const Gateway = () => {
   const { gtwId } = useParams()
@@ -117,12 +109,7 @@
   const { gtwId } = useParams()
   const { pathname } = useLocation()
   const gateway = useSelector(selectSelectedGateway)
-<<<<<<< HEAD
   const isEventsPath = pathname.endsWith('/data')
-=======
-  const rights = useSelector(selectGatewayRights)
-  const isGtwManaged = useSelector(selectIsSelectedGatewayManaged)
->>>>>>> b82cacff
 
   const gatewayName = gateway?.name || gtwId
 
@@ -131,59 +118,7 @@
   return (
     <>
       <IntlHelmet titleTemplate={`%s - ${gatewayName} - ${selectApplicationSiteName()}`} />
-<<<<<<< HEAD
       <GatewayOverviewHeader gateway={gateway} />
-=======
-      <SideNavigation
-        header={{
-          icon: gatewayIcon,
-          iconAlt: sharedMessages.gateway,
-          title: gatewayName,
-          to: '',
-        }}
-      >
-        {mayViewGatewayInfo.check(rights) && (
-          <SideNavigation.Item title={sharedMessages.overview} path="" icon="overview" exact />
-        )}
-        {isGtwManaged && (
-          <SideNavigation.Item title={sharedMessages.managedGateway} icon="router">
-            <SideNavigation.Item
-              title={sharedMessages.connectionSettings}
-              path="managed-gateway/connection-settings"
-              icon="language"
-            />
-            <SideNavigation.Item
-              title={sharedMessages.wifiProfiles}
-              path="managed-gateway/wifi-profiles"
-              icon="tune"
-            />
-          </SideNavigation.Item>
-        )}
-        {mayViewGatewayEvents.check(rights) && (
-          <SideNavigation.Item title={sharedMessages.liveData} path="data" icon="data" />
-        )}
-        {mayViewOrEditGatewayLocation.check(rights) && (
-          <SideNavigation.Item title={sharedMessages.location} path="location" icon="location" />
-        )}
-        {mayViewOrEditGatewayCollaborators.check(rights) && (
-          <SideNavigation.Item
-            title={sharedMessages.collaborators}
-            path="collaborators"
-            icon="organization"
-          />
-        )}
-        {mayViewOrEditGatewayApiKeys.check(rights) && (
-          <SideNavigation.Item title={sharedMessages.apiKeys} path="api-keys" icon="api_keys" />
-        )}
-        {mayEditBasicGatewayInformation.check(rights) && (
-          <SideNavigation.Item
-            title={sharedMessages.generalSettings}
-            path="general-settings"
-            icon="general_settings"
-          />
-        )}
-      </SideNavigation>
->>>>>>> b82cacff
       <Routes>
         <Route index Component={GatewayOverview} />
         <Route path="managed-gateway/*" Component={GatewayManagedGateway} />

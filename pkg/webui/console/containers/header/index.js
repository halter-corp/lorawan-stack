--- conflicted
+++ resolved
@@ -78,26 +78,14 @@
   const plusDropdownItems = (
     <>
       {mayViewApps && (
-<<<<<<< HEAD
-        <Dropdown.Item title={m.addApplication} icon="display_settings" path="/applications/add" />
-      )}
-      {mayViewGtws && <Dropdown.Item title={m.addGateway} icon="router" path="/gateways/add" />}
-      {mayViewOrgs && (
-        <Dropdown.Item title={m.addOrganization} icon="group" path="/organizations/add" />
-      )}
-=======
-        <Dropdown.Item
-          title="Add new application"
-          icon={IconApplication}
-          path="/applications/add"
-        />
+        <Dropdown.Item title={m.addApplication} icon={IconApplication} path="/applications/add" />
       )}
       {mayViewGtws && (
-        <Dropdown.Item title="Add new gateway" icon={IconGateway} path="/gateways/add" />
+        <Dropdown.Item title={m.addGateway} icon={IconGateway} path="/gateways/add" />
       )}
       {mayViewOrgs && (
         <Dropdown.Item
-          title="Add new organization"
+          title={m.addOrganization}
           icon={IconOrganization}
           path="/organizations/add"
         />
@@ -108,7 +96,6 @@
         icon={IconDevice}
         path="/devices/add"
       />
->>>>>>> 4c22a039
     </>
   )
 

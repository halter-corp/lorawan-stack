--- conflicted
+++ resolved
@@ -42,11 +42,7 @@
   left: 0
 
 .name-header
-<<<<<<< HEAD
   // stylelint-disable-next-line declaration-no-important
-=======
-  // stylelint-disable-next-line
->>>>>>> e87f712f
   padding-left: $cs.m + $cs.s !important
 
 .scroll-fader

--- conflicted
+++ resolved
@@ -41,18 +41,6 @@
         setFetching(false)
       })
 
-<<<<<<< HEAD
-    return () => {
-      // Cancel the promise on unmount (if still pending).
-      try {
-        promise.cancel()
-      } catch (err) {
-        // Do nothing, the promise is no longer pending.
-      }
-    }
-
-=======
->>>>>>> a2507e7c
     // eslint-disable-next-line react-hooks/exhaustive-deps
   }, [])
 

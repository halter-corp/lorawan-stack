--- conflicted
+++ resolved
@@ -524,7 +524,12 @@
 	return ga.listGatewayCollaborators(ctx, req)
 }
 
-<<<<<<< HEAD
+func (ga *gatewayAccess) DeleteCollaborator(
+	ctx context.Context, req *ttnpb.DeleteGatewayCollaboratorRequest,
+) (*emptypb.Empty, error) {
+	return ga.deleteGatewayCollaborator(ctx, req)
+}
+
 type gatewayBatchAccess struct {
 	ttnpb.UnimplementedGatewayBatchAccessServer
 
@@ -564,10 +569,4 @@
 	}
 
 	return ttnpb.Empty, nil
-=======
-func (ga *gatewayAccess) DeleteCollaborator(
-	ctx context.Context, req *ttnpb.DeleteGatewayCollaboratorRequest,
-) (*emptypb.Empty, error) {
-	return ga.deleteGatewayCollaborator(ctx, req)
->>>>>>> db220c18
 }
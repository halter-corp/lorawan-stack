// Copyright © 2021 The Things Network Foundation, The Things Industries B.V.
//
// Licensed under the Apache License, Version 2.0 (the "License");
// you may not use this file except in compliance with the License.
// You may obtain a copy of the License at
//
//     http://www.apache.org/licenses/LICENSE-2.0
//
// Unless required by applicable law or agreed to in writing, software
// distributed under the License is distributed on an "AS IS" BASIS,
// WITHOUT WARRANTIES OR CONDITIONS OF ANY KIND, either express or implied.
// See the License for the specific language governing permissions and
// limitations under the License.

package httpclient

import (
	"context"
	"crypto/tls"
	"fmt"
	"net/http"
	"runtime"
	"time"

	"github.com/gregjones/httpcache"
	"github.com/klauspost/compress/gzhttp"
	"go.opentelemetry.io/contrib/instrumentation/net/http/otelhttp"
	"go.opentelemetry.io/otel/metric/noop"
	"go.thethings.network/lorawan-stack/v3/pkg/config/tlsconfig"
	"go.thethings.network/lorawan-stack/v3/pkg/telemetry/tracing"
	"go.thethings.network/lorawan-stack/v3/pkg/version"
)

// defaultHTTPClientTimeout is the default timeout for the HTTP client.
const defaultHTTPClientTimeout = 10 * time.Second

// TLSClientConfigurationProvider provides a *tls.Config to be used by TLS clients.
type TLSClientConfigurationProvider interface {
	GetTLSClientConfig(context.Context, ...tlsconfig.Option) (*tls.Config, error)
}

// Provider constructs *http.Clients.
type Provider interface {
	HTTPClient(context.Context, ...Option) (*http.Client, error)
}

// Option is an option for HTTP clients.
type Option func(*httpClientOptions)

type httpClientOptions struct {
	cache            bool
	tlsConfig        *tls.Config
	tlsConfigOptions []tlsconfig.Option
}

// WithCache enables caching at transport level.
func WithCache(b bool) Option {
	return Option(func(o *httpClientOptions) {
		o.cache = true
	})
}

// WithTLSConfig configures the TLS configuration to be used by the transport.
func WithTLSConfig(c *tls.Config) Option {
	return Option(func(o *httpClientOptions) {
		o.tlsConfig = c
	})
}

// WithTLSConfigOptions configures the TLS configuration options provided to the TLS configuration provider
// by the transport.
func WithTLSConfigOptions(opts ...tlsconfig.Option) Option {
	return Option(func(o *httpClientOptions) {
		o.tlsConfigOptions = opts
	})
}

type provider struct {
	tlsConfigProvider TLSClientConfigurationProvider
}

// HTTPClient returns a new *http.Client with a default timeout and a configured transport.
func (p *provider) HTTPClient(ctx context.Context, opts ...Option) (*http.Client, error) {
	options := &httpClientOptions{}
	for _, opt := range opts {
		opt(options)
	}

	if options.tlsConfig == nil {
		tlsConfig, err := p.tlsConfigProvider.GetTLSClientConfig(ctx, options.tlsConfigOptions...)
		if err != nil {
			return nil, err
		}
		options.tlsConfig = tlsConfig
	}

	transport := http.DefaultTransport.(*http.Transport).Clone()
	transport.TLSClientConfig = options.tlsConfig

	var rt http.RoundTripper = transport
	rt = gzhttp.Transport(rt)
	rt = otelhttp.NewTransport(
		rt,
		otelhttp.WithTracerProvider(tracing.FromContext(ctx)),
<<<<<<< HEAD
=======
		// As pkg/metrics is currently Prometheus based, the OpenTelemetry metrics are unused.
		// TODO: https://github.com/TheThingsNetwork/lorawan-stack/issues/5692.
>>>>>>> ea0a2bc6
		otelhttp.WithMeterProvider(noop.MeterProvider{}),
	)
	if options.cache {
		rt = &httpcache.Transport{
			Transport:           rt,
			Cache:               httpcache.NewMemoryCache(),
			MarkCachedResponses: true,
		}
	}
	rt = &roundTripperWithUserAgent{
		RoundTripper: rt,
		UserAgent:    fmt.Sprintf("TheThingsStack/%s (%s/%s)", version.TTN, runtime.GOOS, runtime.GOARCH),
	}

	return &http.Client{
		Timeout:   defaultHTTPClientTimeout,
		Transport: rt,
	}, nil
}

// NewProvider constructs a Provider on top of the provided TLS configuration provider.
func NewProvider(tlsConfigProvider TLSClientConfigurationProvider) Provider {
	return &provider{tlsConfigProvider: tlsConfigProvider}
}

type roundTripperWithUserAgent struct {
	http.RoundTripper
	UserAgent string
}

func (rt *roundTripperWithUserAgent) RoundTrip(r *http.Request) (*http.Response, error) {
	if r.Header.Get("User-Agent") == "" {
		r.Header.Set("User-Agent", rt.UserAgent)
	}
	return rt.RoundTripper.RoundTrip(r)
}<|MERGE_RESOLUTION|>--- conflicted
+++ resolved
@@ -102,11 +102,8 @@
 	rt = otelhttp.NewTransport(
 		rt,
 		otelhttp.WithTracerProvider(tracing.FromContext(ctx)),
-<<<<<<< HEAD
-=======
 		// As pkg/metrics is currently Prometheus based, the OpenTelemetry metrics are unused.
 		// TODO: https://github.com/TheThingsNetwork/lorawan-stack/issues/5692.
->>>>>>> ea0a2bc6
 		otelhttp.WithMeterProvider(noop.MeterProvider{}),
 	)
 	if options.cache {
